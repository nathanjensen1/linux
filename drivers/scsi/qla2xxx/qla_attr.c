--- conflicted
+++ resolved
@@ -1929,31 +1929,6 @@
 	return count;
 }
 
-<<<<<<< HEAD
-static ssize_t
-qla2x00_mpi_pause_store(struct device *dev,
-	struct device_attribute *attr, const char *buf, size_t count)
-{
-	scsi_qla_host_t *vha = shost_priv(class_to_shost(dev));
-	int rval = 0;
-
-	if (sscanf(buf, "%d", &rval) != 1)
-		return -EINVAL;
-
-	ql_log(ql_log_warn, vha, 0x7089, "Pausing MPI...\n");
-
-	rval = qla83xx_wr_reg(vha, 0x002012d4, 0x30000001);
-
-	if (rval != QLA_SUCCESS) {
-		ql_log(ql_log_warn, vha, 0x708a, "Unable to pause MPI.\n");
-		count = 0;
-	}
-
-	return count;
-}
-
-=======
->>>>>>> df0cc57e
 static DEVICE_ATTR(mpi_pause, S_IWUSR, NULL, qla2x00_mpi_pause_store);
 
 /* ----- */
@@ -2506,57 +2481,6 @@
 static DEVICE_ATTR(fw_attr, 0444, qla2x00_fw_attr_show, NULL);
 static DEVICE_ATTR_RO(edif_doorbell);
 
-<<<<<<< HEAD
-
-struct device_attribute *qla2x00_host_attrs[] = {
-	&dev_attr_driver_version,
-	&dev_attr_fw_version,
-	&dev_attr_serial_num,
-	&dev_attr_isp_name,
-	&dev_attr_isp_id,
-	&dev_attr_model_name,
-	&dev_attr_model_desc,
-	&dev_attr_pci_info,
-	&dev_attr_link_state,
-	&dev_attr_zio,
-	&dev_attr_zio_timer,
-	&dev_attr_beacon,
-	&dev_attr_beacon_config,
-	&dev_attr_optrom_bios_version,
-	&dev_attr_optrom_efi_version,
-	&dev_attr_optrom_fcode_version,
-	&dev_attr_optrom_fw_version,
-	&dev_attr_84xx_fw_version,
-	&dev_attr_total_isp_aborts,
-	&dev_attr_serdes_version,
-	&dev_attr_mpi_version,
-	&dev_attr_phy_version,
-	&dev_attr_flash_block_size,
-	&dev_attr_vlan_id,
-	&dev_attr_vn_port_mac_address,
-	&dev_attr_fabric_param,
-	&dev_attr_fw_state,
-	&dev_attr_optrom_gold_fw_version,
-	&dev_attr_thermal_temp,
-	&dev_attr_diag_requests,
-	&dev_attr_diag_megabytes,
-	&dev_attr_fw_dump_size,
-	&dev_attr_allow_cna_fw_dump,
-	&dev_attr_pep_version,
-	&dev_attr_min_supported_speed,
-	&dev_attr_max_supported_speed,
-	&dev_attr_zio_threshold,
-	&dev_attr_dif_bundle_statistics,
-	&dev_attr_port_speed,
-	&dev_attr_port_no,
-	&dev_attr_fw_attr,
-	&dev_attr_dport_diagnostics,
-	&dev_attr_edif_doorbell,
-	&dev_attr_mpi_pause,
-	NULL, /* reserve for qlini_mode */
-	NULL, /* reserve for ql2xiniexchg */
-	NULL, /* reserve for ql2xexchoffld */
-=======
 static struct attribute *qla2x00_host_attrs[] = {
 	&dev_attr_driver_version.attr,
 	&dev_attr_fw_version.attr,
@@ -2605,7 +2529,6 @@
 	&dev_attr_qlini_mode.attr,
 	&dev_attr_ql2xiniexchg.attr,
 	&dev_attr_ql2xexchoffld.attr,
->>>>>>> df0cc57e
 	NULL,
 };
 
@@ -2839,16 +2762,12 @@
 			if (fcport->loop_id != FC_NO_LOOP_ID)
 				fcport->logout_on_delete = 1;
 
-<<<<<<< HEAD
-			qlt_schedule_sess_for_deletion(fcport);
-=======
 			if (!EDIF_NEGOTIATION_PENDING(fcport)) {
 				ql_dbg(ql_dbg_disc, fcport->vha, 0x911e,
 				       "%s %d schedule session deletion\n", __func__,
 				       __LINE__);
 				qlt_schedule_sess_for_deletion(fcport);
 			}
->>>>>>> df0cc57e
 		} else {
 			qla2x00_port_logout(fcport->vha, fcport);
 		}
