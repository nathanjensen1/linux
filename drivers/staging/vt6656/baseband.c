// SPDX-License-Identifier: GPL-2.0+
/*
 * Copyright (c) 1996, 2003 VIA Networking Technologies, Inc.
 * All rights reserved.
 *
 * File: baseband.c
 *
 * Purpose: Implement functions to access baseband
 *
 * Author: Jerry Chen
 *
 * Date: Jun. 5, 2002
 *
 * Functions:
 *	vnt_get_frame_time	- Calculate data frame transmitting time
 *	vnt_get_phy_field	- Calculate PhyLength, PhyService and Phy
 *				  Signal parameter for baseband Tx
 *	vnt_vt3184_init		- VIA VT3184 baseband chip init code
 *
 * Revision History:
 *
 *
 */

#include <linux/bits.h>
#include <linux/kernel.h>
#include "mac.h"
#include "baseband.h"
#include "rf.h"
#include "usbpipe.h"

static u8 vnt_vt3184_agc[] = {
	0x00, 0x00, 0x02, 0x02, 0x04, 0x04, 0x06, 0x06,
	0x08, 0x08, 0x0a, 0x0a, 0x0c, 0x0c, 0x0e, 0x0e, /* 0x0f */
	0x10, 0x10, 0x12, 0x12, 0x14, 0x14, 0x16, 0x16,
	0x18, 0x18, 0x1a, 0x1a, 0x1c, 0x1c, 0x1e, 0x1e, /* 0x1f */
	0x20, 0x20, 0x22, 0x22, 0x24, 0x24, 0x26, 0x26,
	0x28, 0x28, 0x2a, 0x2a, 0x2c, 0x2c, 0x2e, 0x2e, /* 0x2f */
	0x30, 0x30, 0x32, 0x32, 0x34, 0x34, 0x36, 0x36,
	0x38, 0x38, 0x3a, 0x3a, 0x3c, 0x3c, 0x3e, 0x3e  /* 0x3f */
};

static u8 vnt_vt3184_al2230[] = {
	0x31, 0x00, 0x00, 0x00, 0x00, 0x80, 0x00, 0x00,
	0x70, 0x45, 0x2a, 0x76, 0x00, 0x00, 0x80, 0x00, /* 0x0f */
	0x00, 0x00, 0x00, 0x00, 0x00, 0x00, 0x00, 0x00,
	0x00, 0x00, 0x00, 0x8e, 0x0a, 0x00, 0x00, 0x00, /* 0x1f */
	0x00, 0x00, 0x00, 0x00, 0x00, 0x4a, 0x00, 0x00,
	0x00, 0x00, 0x00, 0x00, 0x00, 0x4a, 0x00, 0x0c, /* 0x2f */
	0x26, 0x5b, 0x00, 0x00, 0x00, 0x00, 0xaa, 0xaa,
	0xff, 0xff, 0x79, 0x00, 0x00, 0x0b, 0x48, 0x04, /* 0x3f */
	0x00, 0x08, 0x00, 0x08, 0x08, 0x14, 0x05, 0x09,
	0x00, 0x00, 0x00, 0x00, 0x09, 0x73, 0x00, 0xc5, /* 0x4f */
	0x00, 0x19, 0x00, 0x00, 0x00, 0x00, 0x00, 0x00,
	0x00, 0xd0, 0x00, 0x00, 0x00, 0x00, 0x00, 0x00, /* 0x5f */
	0xe4, 0x80, 0x00, 0x00, 0x00, 0x00, 0x98, 0x0a,
	0x00, 0x00, 0x00, 0x00, 0x00, 0x03, 0x01, 0x00, /* 0x6f */
	0x00, 0x00, 0x00, 0x00, 0x00, 0x00, 0x00, 0x00,
	0x00, 0x00, 0x00, 0x00, 0x00, 0x00, 0x00, 0x00, /* 0x7f */
	0x8c, 0x01, 0x09, 0x00, 0x00, 0x00, 0x00, 0x00,
	0x08, 0x00, 0x1f, 0xb7, 0x88, 0x47, 0xaa, 0x00, /* 0x8f */
	0x20, 0x00, 0x00, 0x00, 0x00, 0x00, 0x00, 0xeb,
	0x00, 0x00, 0x00, 0x00, 0x00, 0x00, 0x00, 0x01, /* 0x9f */
	0x00, 0x00, 0x00, 0x00, 0x00, 0x00, 0x10, 0x00,
	0x18, 0x00, 0x00, 0x00, 0x00, 0x15, 0x00, 0x18, /* 0xaf */
	0x38, 0x30, 0x00, 0x00, 0xff, 0x0f, 0xe4, 0xe2,
	0x00, 0x00, 0x00, 0x03, 0x01, 0x00, 0x00, 0x00, /* 0xbf */
	0x18, 0x20, 0x07, 0x18, 0xff, 0xff, 0x0e, 0x0a,
	0x0e, 0x00, 0x82, 0xa7, 0x3c, 0x10, 0x30, 0x05, /* 0xcf */
	0x40, 0x12, 0x00, 0x00, 0x10, 0x28, 0x80, 0x2a,
	0x00, 0x00, 0x00, 0x00, 0x00, 0x00, 0x00, 0x00, /* 0xdf */
	0x00, 0xf3, 0x00, 0x00, 0x00, 0x10, 0x00, 0x12,
	0x00, 0xf4, 0x00, 0xff, 0x79, 0x20, 0x30, 0x05, /* 0xef */
	0x00, 0x3e, 0x00, 0x00, 0x00, 0x00, 0x00, 0x00,
	0x00, 0x00, 0x00, 0x00, 0x00, 0x00, 0x00, 0x00  /* 0xff */
};

/* {{RobertYu:20060515, new BB setting for VT3226D0 */
static u8 vnt_vt3184_vt3226d0[] = {
	0x31, 0x00, 0x00, 0x00, 0x00, 0x80, 0x00, 0x00,
	0x70, 0x45, 0x2a, 0x76, 0x00, 0x00, 0x80, 0x00, /* 0x0f */
	0x00, 0x00, 0x00, 0x00, 0x00, 0x00, 0x00, 0x00,
	0x00, 0x00, 0x00, 0x8e, 0x0a, 0x00, 0x00, 0x00, /* 0x1f */
	0x00, 0x00, 0x00, 0x00, 0x00, 0x4a, 0x00, 0x00,
	0x00, 0x00, 0x00, 0x00, 0x00, 0x4a, 0x00, 0x0c, /* 0x2f */
	0x26, 0x5b, 0x00, 0x00, 0x00, 0x00, 0xaa, 0xaa,
	0xff, 0xff, 0x79, 0x00, 0x00, 0x0b, 0x48, 0x04, /* 0x3f */
	0x00, 0x08, 0x00, 0x08, 0x08, 0x14, 0x05, 0x09,
	0x00, 0x00, 0x00, 0x00, 0x09, 0x73, 0x00, 0xc5, /* 0x4f */
	0x00, 0x19, 0x00, 0x00, 0x00, 0x00, 0x00, 0x00,
	0x00, 0xd0, 0x00, 0x00, 0x00, 0x00, 0x00, 0x00, /* 0x5f */
	0xe4, 0x80, 0x00, 0x00, 0x00, 0x00, 0x98, 0x0a,
	0x00, 0x00, 0x00, 0x00, 0x00, 0x03, 0x01, 0x00, /* 0x6f */
	0x00, 0x00, 0x00, 0x00, 0x00, 0x00, 0x00, 0x00,
	0x00, 0x00, 0x00, 0x00, 0x00, 0x00, 0x00, 0x00, /* 0x7f */
	0x8c, 0x01, 0x09, 0x00, 0x00, 0x00, 0x00, 0x00,
	0x08, 0x00, 0x1f, 0xb7, 0x88, 0x47, 0xaa, 0x00, /* 0x8f */
	0x20, 0x00, 0x00, 0x00, 0x00, 0x00, 0x00, 0xeb,
	0x00, 0x00, 0x00, 0x00, 0x00, 0x00, 0x00, 0x01, /* 0x9f */
	0x00, 0x00, 0x00, 0x00, 0x00, 0x00, 0x10, 0x00,
	0x18, 0x00, 0x00, 0x00, 0x00, 0x00, 0x00, 0x18, /* 0xaf */
	0x38, 0x30, 0x00, 0x00, 0xff, 0x0f, 0xe4, 0xe2,
	0x00, 0x00, 0x00, 0x03, 0x01, 0x00, 0x00, 0x00, /* 0xbf */
	0x18, 0x20, 0x07, 0x18, 0xff, 0xff, 0x10, 0x0a,
	0x0e, 0x00, 0x84, 0xa7, 0x3c, 0x10, 0x24, 0x05, /* 0xcf */
	0x40, 0x12, 0x00, 0x00, 0x10, 0x28, 0x80, 0x2a,
	0x00, 0x00, 0x00, 0x00, 0x00, 0x00, 0x00, 0x00, /* 0xdf */
	0x00, 0xf3, 0x00, 0x00, 0x00, 0x10, 0x00, 0x10,
	0x00, 0xf4, 0x00, 0xff, 0x79, 0x20, 0x30, 0x08, /* 0xef */
	0x00, 0x3e, 0x00, 0x00, 0x00, 0x00, 0x00, 0x00,
	0x00, 0x00, 0x00, 0x00, 0x00, 0x00, 0x00, 0x00  /* 0xff */
};

static const u16 vnt_frame_time[MAX_RATE] = {
	10, 20, 55, 110, 24, 36, 48, 72, 96, 144, 192, 216
};

/*
 * Description: Calculate data frame transmitting time
 *
 * Parameters:
 *  In:
 *	preamble_type	- Preamble Type
 *	pkt_type	- PK_TYPE_11A, PK_TYPE_11B, PK_TYPE_11GB, PK_TYPE_11GA
 *	frame_length	- Baseband Type
 *	tx_rate		- Tx Rate
 *  Out:
 *
 * Return Value: FrameTime
 *
 */
unsigned int vnt_get_frame_time(u8 preamble_type, u8 pkt_type,
				unsigned int frame_length, u16 tx_rate)
{
	unsigned int frame_time;
	unsigned int preamble;
	unsigned int rate = 0;

	if (tx_rate > RATE_54M)
		return 0;

	rate = (unsigned int)vnt_frame_time[tx_rate];

	if (tx_rate <= 3) {
		if (preamble_type == 1)
			preamble = 96;
		else
			preamble = 192;

		frame_time = DIV_ROUND_UP(frame_length * 80, rate);
		return preamble + frame_time;
	}

	frame_time = DIV_ROUND_UP(frame_length * 8 + 22, rate);
	frame_time = frame_time * 4;

	if (pkt_type != PK_TYPE_11A)
		frame_time += 6;
	return 20 + frame_time;
}

/*
 * Description: Calculate Length, Service, and Signal fields of Phy for Tx
 *
 * Parameters:
 *  In:
 *      priv         - Device Structure
 *      frame_length   - Tx Frame Length
 *      tx_rate           - Tx Rate
 *  Out:
 *	struct vnt_phy_field *phy
 *		- pointer to Phy Length field
 *		- pointer to Phy Service field
 *		- pointer to Phy Signal field
 *
 * Return Value: none
 *
 */
void vnt_get_phy_field(struct vnt_private *priv, u32 frame_length,
		       u16 tx_rate, u8 pkt_type, struct vnt_phy_field *phy)
{
	u32 bit_count;
	u32 count = 0;
	u32 tmp;
	int ext_bit;
	u8 preamble_type = priv->preamble_type;

	bit_count = frame_length * 8;
	ext_bit = false;

	switch (tx_rate) {
	case RATE_1M:
		count = bit_count;

		phy->signal = 0x00;

		break;
	case RATE_2M:
		count = bit_count / 2;

		if (preamble_type == 1)
			phy->signal = 0x09;
		else
			phy->signal = 0x01;

		break;
	case RATE_5M:
		count = DIV_ROUND_UP(bit_count * 10, 55);

		if (preamble_type == 1)
			phy->signal = 0x0a;
		else
			phy->signal = 0x02;

		break;
	case RATE_11M:
		count = bit_count / 11;
		tmp = count * 11;

		if (tmp != bit_count) {
			count++;

			if ((bit_count - tmp) <= 3)
				ext_bit = true;
		}

		if (preamble_type == 1)
			phy->signal = 0x0b;
		else
			phy->signal = 0x03;

		break;
	case RATE_6M:
		if (pkt_type == PK_TYPE_11A)
			phy->signal = 0x9b;
		else
			phy->signal = 0x8b;

		break;
	case RATE_9M:
		if (pkt_type == PK_TYPE_11A)
			phy->signal = 0x9f;
		else
			phy->signal = 0x8f;

		break;
	case RATE_12M:
		if (pkt_type == PK_TYPE_11A)
			phy->signal = 0x9a;
		else
			phy->signal = 0x8a;

		break;
	case RATE_18M:
		if (pkt_type == PK_TYPE_11A)
			phy->signal = 0x9e;
		else
			phy->signal = 0x8e;

		break;
	case RATE_24M:
		if (pkt_type == PK_TYPE_11A)
			phy->signal = 0x99;
		else
			phy->signal = 0x89;

		break;
	case RATE_36M:
		if (pkt_type == PK_TYPE_11A)
			phy->signal = 0x9d;
		else
			phy->signal = 0x8d;

		break;
	case RATE_48M:
		if (pkt_type == PK_TYPE_11A)
			phy->signal = 0x98;
		else
			phy->signal = 0x88;

		break;
	case RATE_54M:
		if (pkt_type == PK_TYPE_11A)
			phy->signal = 0x9c;
		else
			phy->signal = 0x8c;
		break;
	default:
		if (pkt_type == PK_TYPE_11A)
			phy->signal = 0x9c;
		else
			phy->signal = 0x8c;
		break;
	}

	if (pkt_type == PK_TYPE_11B) {
		phy->service = 0x00;
		if (ext_bit)
			phy->service |= 0x80;
		phy->len = cpu_to_le16((u16)count);
	} else {
		phy->service = 0x00;
		phy->len = cpu_to_le16((u16)frame_length);
	}
}

/*
 * Description: Set Antenna mode
 *
 * Parameters:
 *  In:
 *	priv		- Device Structure
 *	antenna_mode	- Antenna Mode
 *  Out:
 *      none
 *
 * Return Value: none
 *
 */
int vnt_set_antenna_mode(struct vnt_private *priv, u8 antenna_mode)
{
	switch (antenna_mode) {
	case ANT_TXA:
	case ANT_TXB:
		break;
	case ANT_RXA:
		priv->bb_rx_conf &= 0xFC;
		break;
	case ANT_RXB:
		priv->bb_rx_conf &= 0xFE;
		priv->bb_rx_conf |= 0x02;
		break;
	}

	return vnt_control_out(priv, MESSAGE_TYPE_SET_ANTMD,
			       (u16)antenna_mode, 0, 0, NULL);
}

/*
 * Description: Set Antenna mode
 *
 * Parameters:
 *  In:
 *      pDevice          - Device Structure
 *      byAntennaMode    - Antenna Mode
 *  Out:
 *      none
 *
 * Return Value: none
 *
 */

int vnt_vt3184_init(struct vnt_private *priv)
{
	int ret = 0;
	u16 length;
	u8 *addr;
	u8 data;

	ret = vnt_control_in(priv, MESSAGE_TYPE_READ, 0, MESSAGE_REQUEST_EEPROM,
			     EEP_MAX_CONTEXT_SIZE, priv->eeprom);
	if (ret)
		goto end;

	priv->rf_type = priv->eeprom[EEP_OFS_RFTYPE];

	dev_dbg(&priv->usb->dev, "RF Type %d\n", priv->rf_type);

	if (priv->rf_type == RF_AL2230 ||
	    priv->rf_type == RF_AL2230S) {
		priv->bb_rx_conf = vnt_vt3184_al2230[10];
		length = sizeof(vnt_vt3184_al2230);
		addr = vnt_vt3184_al2230;

		priv->bb_vga[0] = 0x1C;
		priv->bb_vga[1] = 0x10;
		priv->bb_vga[2] = 0x0;
		priv->bb_vga[3] = 0x0;

	} else if (priv->rf_type == RF_AIROHA7230) {
		priv->bb_rx_conf = vnt_vt3184_al2230[10];
		length = sizeof(vnt_vt3184_al2230);
		addr = vnt_vt3184_al2230;

		addr[0xd7] = 0x06;

		priv->bb_vga[0] = 0x1c;
		priv->bb_vga[1] = 0x10;
		priv->bb_vga[2] = 0x0;
		priv->bb_vga[3] = 0x0;

	} else if ((priv->rf_type == RF_VT3226) ||
			(priv->rf_type == RF_VT3226D0)) {
		priv->bb_rx_conf = vnt_vt3184_vt3226d0[10];
		length = sizeof(vnt_vt3184_vt3226d0);
		addr = vnt_vt3184_vt3226d0;

		priv->bb_vga[0] = 0x20;
		priv->bb_vga[1] = 0x10;
		priv->bb_vga[2] = 0x0;
		priv->bb_vga[3] = 0x0;

		/* Fix VT3226 DFC system timing issue */
		ret = vnt_mac_reg_bits_on(priv, MAC_REG_SOFTPWRCTL2,
					  SOFTPWRCTL_RFLEOPT);
		if (ret)
			goto end;
	} else if (priv->rf_type == RF_VT3342A0) {
		priv->bb_rx_conf = vnt_vt3184_vt3226d0[10];
		length = sizeof(vnt_vt3184_vt3226d0);
		addr = vnt_vt3184_vt3226d0;

		priv->bb_vga[0] = 0x20;
		priv->bb_vga[1] = 0x10;
		priv->bb_vga[2] = 0x0;
		priv->bb_vga[3] = 0x0;

		/* Fix VT3226 DFC system timing issue */
		ret = vnt_mac_reg_bits_on(priv, MAC_REG_SOFTPWRCTL2,
					  SOFTPWRCTL_RFLEOPT);
		if (ret)
			goto end;
	} else {
		goto end;
	}

<<<<<<< HEAD
	memcpy(array, addr, length);

	ret = vnt_control_out_blocks(priv, VNT_REG_BLOCK_SIZE,
				     MESSAGE_REQUEST_BBREG, length, array);
=======
	ret = vnt_control_out_blocks(priv, VNT_REG_BLOCK_SIZE,
				     MESSAGE_REQUEST_BBREG, length, addr);
>>>>>>> 04d5ce62
	if (ret)
		goto end;

	ret = vnt_control_out(priv, MESSAGE_TYPE_WRITE, 0,
			      MESSAGE_REQUEST_BBAGC,
			      sizeof(vnt_vt3184_agc), vnt_vt3184_agc);
	if (ret)
		goto end;

	if (priv->rf_type == RF_VT3226 ||
	    priv->rf_type == RF_VT3342A0) {
		ret = vnt_control_out_u8(priv, MESSAGE_REQUEST_MACREG,
					 MAC_REG_ITRTMSET, 0x23);
		if (ret)
			goto end;

		ret = vnt_mac_reg_bits_on(priv, MAC_REG_PAPEDELAY, BIT(0));
		if (ret)
			goto end;
	} else if (priv->rf_type == RF_VT3226D0) {
		ret = vnt_control_out_u8(priv, MESSAGE_REQUEST_MACREG,
					 MAC_REG_ITRTMSET, 0x11);
		if (ret)
			goto end;

		ret = vnt_mac_reg_bits_on(priv, MAC_REG_PAPEDELAY, BIT(0));
		if (ret)
			goto end;
	}

	ret = vnt_control_out_u8(priv, MESSAGE_REQUEST_BBREG, 0x04, 0x7f);
	if (ret)
		goto end;

	ret = vnt_control_out_u8(priv, MESSAGE_REQUEST_BBREG, 0x0d, 0x01);
	if (ret)
		goto end;

	ret = vnt_rf_table_download(priv);
	if (ret)
		goto end;

	/* Fix for TX USB resets from vendors driver */
	ret = vnt_control_in(priv, MESSAGE_TYPE_READ, USB_REG4,
			     MESSAGE_REQUEST_MEM, sizeof(data), &data);
	if (ret)
		goto end;

	data |= 0x2;

	ret = vnt_control_out(priv, MESSAGE_TYPE_WRITE, USB_REG4,
			      MESSAGE_REQUEST_MEM, sizeof(data), &data);

end:
	return ret;
}

/*
 * Description: Set ShortSlotTime mode
 *
 * Parameters:
 *  In:
 *	priv	- Device Structure
 *  Out:
 *      none
 *
 * Return Value: none
 *
 */
int vnt_set_short_slot_time(struct vnt_private *priv)
{
	int ret = 0;
	u8 bb_vga = 0;

	if (priv->short_slot_time)
		priv->bb_rx_conf &= 0xdf;
	else
		priv->bb_rx_conf |= 0x20;

	ret = vnt_control_in_u8(priv, MESSAGE_REQUEST_BBREG, 0xe7, &bb_vga);
	if (ret)
		goto end;

	if (bb_vga == priv->bb_vga[0])
		priv->bb_rx_conf |= 0x20;

	ret = vnt_control_out_u8(priv, MESSAGE_REQUEST_BBREG, 0x0a,
				 priv->bb_rx_conf);

end:
	return ret;
}

void vnt_set_vga_gain_offset(struct vnt_private *priv, u8 data)
{
	vnt_control_out_u8(priv, MESSAGE_REQUEST_BBREG, 0xE7, data);

	/* patch for 3253B0 Baseband with Cardbus module */
	if (priv->short_slot_time)
		priv->bb_rx_conf &= 0xdf; /* 1101 1111 */
	else
		priv->bb_rx_conf |= 0x20; /* 0010 0000 */

	vnt_control_out_u8(priv, MESSAGE_REQUEST_BBREG, 0x0a, priv->bb_rx_conf);
}

/*
 * Description: vnt_set_deep_sleep
 *
 * Parameters:
 *  In:
 *	priv	- Device Structure
 *  Out:
 *      none
 *
 * Return Value: none
 *
 */
int vnt_set_deep_sleep(struct vnt_private *priv)
{
	int ret = 0;

	/* CR12 */
	ret = vnt_control_out_u8(priv, MESSAGE_REQUEST_BBREG, 0x0c, 0x17);
	if (ret)
		return ret;

	/* CR13 */
	return vnt_control_out_u8(priv, MESSAGE_REQUEST_BBREG, 0x0d, 0xB9);
}

int vnt_exit_deep_sleep(struct vnt_private *priv)
{
	int ret = 0;

	/* CR12 */
	ret = vnt_control_out_u8(priv, MESSAGE_REQUEST_BBREG, 0x0c, 0x00);
	if (ret)
		return ret;

	/* CR13 */
	return vnt_control_out_u8(priv, MESSAGE_REQUEST_BBREG, 0x0d, 0x01);
}

void vnt_update_pre_ed_threshold(struct vnt_private *priv, int scanning)
{
	u8 cr_201 = 0x0, cr_206 = 0x0;
	u8 ed_inx = priv->bb_pre_ed_index;

	switch (priv->rf_type) {
	case RF_AL2230:
	case RF_AL2230S:
	case RF_AIROHA7230:
		if (scanning) { /* Max sensitivity */
			ed_inx = 0;
			cr_206 = 0x30;
			break;
		}

		if (priv->bb_pre_ed_rssi <= 45) {
			ed_inx = 20;
			cr_201 = 0xff;
		} else if (priv->bb_pre_ed_rssi <= 46) {
			ed_inx = 19;
			cr_201 = 0x1a;
		} else if (priv->bb_pre_ed_rssi <= 47) {
			ed_inx = 18;
			cr_201 = 0x15;
		} else if (priv->bb_pre_ed_rssi <= 49) {
			ed_inx = 17;
			cr_201 = 0xe;
		} else if (priv->bb_pre_ed_rssi <= 51) {
			ed_inx = 16;
			cr_201 = 0x9;
		} else if (priv->bb_pre_ed_rssi <= 53) {
			ed_inx = 15;
			cr_201 = 0x6;
		} else if (priv->bb_pre_ed_rssi <= 55) {
			ed_inx = 14;
			cr_201 = 0x3;
		} else if (priv->bb_pre_ed_rssi <= 56) {
			ed_inx = 13;
			cr_201 = 0x2;
			cr_206 = 0xa0;
		} else if (priv->bb_pre_ed_rssi <= 57) {
			ed_inx = 12;
			cr_201 = 0x2;
			cr_206 = 0x20;
		} else if (priv->bb_pre_ed_rssi <= 58) {
			ed_inx = 11;
			cr_201 = 0x1;
			cr_206 = 0xa0;
		} else if (priv->bb_pre_ed_rssi <= 59) {
			ed_inx = 10;
			cr_201 = 0x1;
			cr_206 = 0x54;
		} else if (priv->bb_pre_ed_rssi <= 60) {
			ed_inx = 9;
			cr_201 = 0x1;
			cr_206 = 0x18;
		} else if (priv->bb_pre_ed_rssi <= 61) {
			ed_inx = 8;
			cr_206 = 0xe3;
		} else if (priv->bb_pre_ed_rssi <= 62) {
			ed_inx = 7;
			cr_206 = 0xb9;
		} else if (priv->bb_pre_ed_rssi <= 63) {
			ed_inx = 6;
			cr_206 = 0x93;
		} else if (priv->bb_pre_ed_rssi <= 64) {
			ed_inx = 5;
			cr_206 = 0x79;
		} else if (priv->bb_pre_ed_rssi <= 65) {
			ed_inx = 4;
			cr_206 = 0x62;
		} else if (priv->bb_pre_ed_rssi <= 66) {
			ed_inx = 3;
			cr_206 = 0x51;
		} else if (priv->bb_pre_ed_rssi <= 67) {
			ed_inx = 2;
			cr_206 = 0x43;
		} else if (priv->bb_pre_ed_rssi <= 68) {
			ed_inx = 1;
			cr_206 = 0x36;
		} else {
			ed_inx = 0;
			cr_206 = 0x30;
		}
		break;

	case RF_VT3226:
	case RF_VT3226D0:
		if (scanning)	{ /* Max sensitivity */
			ed_inx = 0;
			cr_206 = 0x24;
			break;
		}

		if (priv->bb_pre_ed_rssi <= 41) {
			ed_inx = 22;
			cr_201 = 0xff;
		} else if (priv->bb_pre_ed_rssi <= 42) {
			ed_inx = 21;
			cr_201 = 0x36;
		} else if (priv->bb_pre_ed_rssi <= 43) {
			ed_inx = 20;
			cr_201 = 0x26;
		} else if (priv->bb_pre_ed_rssi <= 45) {
			ed_inx = 19;
			cr_201 = 0x18;
		} else if (priv->bb_pre_ed_rssi <= 47) {
			ed_inx = 18;
			cr_201 = 0x11;
		} else if (priv->bb_pre_ed_rssi <= 49) {
			ed_inx = 17;
			cr_201 = 0xa;
		} else if (priv->bb_pre_ed_rssi <= 51) {
			ed_inx = 16;
			cr_201 = 0x7;
		} else if (priv->bb_pre_ed_rssi <= 53) {
			ed_inx = 15;
			cr_201 = 0x4;
		} else if (priv->bb_pre_ed_rssi <= 55) {
			ed_inx = 14;
			cr_201 = 0x2;
			cr_206 = 0xc0;
		} else if (priv->bb_pre_ed_rssi <= 56) {
			ed_inx = 13;
			cr_201 = 0x2;
			cr_206 = 0x30;
		} else if (priv->bb_pre_ed_rssi <= 57) {
			ed_inx = 12;
			cr_201 = 0x1;
			cr_206 = 0xb0;
		} else if (priv->bb_pre_ed_rssi <= 58) {
			ed_inx = 11;
			cr_201 = 0x1;
			cr_206 = 0x70;
		} else if (priv->bb_pre_ed_rssi <= 59) {
			ed_inx = 10;
			cr_201 = 0x1;
			cr_206 = 0x30;
		} else if (priv->bb_pre_ed_rssi <= 60) {
			ed_inx = 9;
			cr_206 = 0xea;
		} else if (priv->bb_pre_ed_rssi <= 61) {
			ed_inx = 8;
			cr_206 = 0xc0;
		} else if (priv->bb_pre_ed_rssi <= 62) {
			ed_inx = 7;
			cr_206 = 0x9c;
		} else if (priv->bb_pre_ed_rssi <= 63) {
			ed_inx = 6;
			cr_206 = 0x80;
		} else if (priv->bb_pre_ed_rssi <= 64) {
			ed_inx = 5;
			cr_206 = 0x68;
		} else if (priv->bb_pre_ed_rssi <= 65) {
			ed_inx = 4;
			cr_206 = 0x52;
		} else if (priv->bb_pre_ed_rssi <= 66) {
			ed_inx = 3;
			cr_206 = 0x43;
		} else if (priv->bb_pre_ed_rssi <= 67) {
			ed_inx = 2;
			cr_206 = 0x36;
		} else if (priv->bb_pre_ed_rssi <= 68) {
			ed_inx = 1;
			cr_206 = 0x2d;
		} else {
			ed_inx = 0;
			cr_206 = 0x24;
		}
		break;

	case RF_VT3342A0:
		if (scanning) { /* need Max sensitivity */
			ed_inx = 0;
			cr_206 = 0x38;
			break;
		}

		if (priv->bb_pre_ed_rssi <= 41) {
			ed_inx = 20;
			cr_201 = 0xff;
		} else if (priv->bb_pre_ed_rssi <= 42) {
			ed_inx = 19;
			cr_201 = 0x36;
		} else if (priv->bb_pre_ed_rssi <= 43) {
			ed_inx = 18;
			cr_201 = 0x26;
		} else if (priv->bb_pre_ed_rssi <= 45) {
			ed_inx = 17;
			cr_201 = 0x18;
		} else if (priv->bb_pre_ed_rssi <= 47) {
			ed_inx = 16;
			cr_201 = 0x11;
		} else if (priv->bb_pre_ed_rssi <= 49) {
			ed_inx = 15;
			cr_201 = 0xa;
		} else if (priv->bb_pre_ed_rssi <= 51) {
			ed_inx = 14;
			cr_201 = 0x7;
		} else if (priv->bb_pre_ed_rssi <= 53) {
			ed_inx = 13;
			cr_201 = 0x4;
		} else if (priv->bb_pre_ed_rssi <= 55) {
			ed_inx = 12;
			cr_201 = 0x2;
			cr_206 = 0xc0;
		} else if (priv->bb_pre_ed_rssi <= 56) {
			ed_inx = 11;
			cr_201 = 0x2;
			cr_206 = 0x30;
		} else if (priv->bb_pre_ed_rssi <= 57) {
			ed_inx = 10;
			cr_201 = 0x1;
			cr_206 = 0xb0;
		} else if (priv->bb_pre_ed_rssi <= 58) {
			ed_inx = 9;
			cr_201 = 0x1;
			cr_206 = 0x70;
		} else if (priv->bb_pre_ed_rssi <= 59) {
			ed_inx = 8;
			cr_201 = 0x1;
			cr_206 = 0x30;
		} else if (priv->bb_pre_ed_rssi <= 60) {
			ed_inx = 7;
			cr_206 = 0xea;
		} else if (priv->bb_pre_ed_rssi <= 61) {
			ed_inx = 6;
			cr_206 = 0xc0;
		} else if (priv->bb_pre_ed_rssi <= 62) {
			ed_inx = 5;
			cr_206 = 0x9c;
		} else if (priv->bb_pre_ed_rssi <= 63) {
			ed_inx = 4;
			cr_206 = 0x80;
		} else if (priv->bb_pre_ed_rssi <= 64) {
			ed_inx = 3;
			cr_206 = 0x68;
		} else if (priv->bb_pre_ed_rssi <= 65) {
			ed_inx = 2;
			cr_206 = 0x52;
		} else if (priv->bb_pre_ed_rssi <= 66) {
			ed_inx = 1;
			cr_206 = 0x43;
		} else {
			ed_inx = 0;
			cr_206 = 0x38;
		}
		break;
	}

	if (ed_inx == priv->bb_pre_ed_index && !scanning)
		return;

	priv->bb_pre_ed_index = ed_inx;

	dev_dbg(&priv->usb->dev, "%s bb_pre_ed_rssi %d\n",
		__func__, priv->bb_pre_ed_rssi);

	if (!cr_201 && !cr_206)
		return;

	vnt_control_out_u8(priv, MESSAGE_REQUEST_BBREG, 0xc9, cr_201);
	vnt_control_out_u8(priv, MESSAGE_REQUEST_BBREG, 0xce, cr_206);
}
<|MERGE_RESOLUTION|>--- conflicted
+++ resolved
@@ -424,15 +424,8 @@
 		goto end;
 	}
 
-<<<<<<< HEAD
-	memcpy(array, addr, length);
-
-	ret = vnt_control_out_blocks(priv, VNT_REG_BLOCK_SIZE,
-				     MESSAGE_REQUEST_BBREG, length, array);
-=======
 	ret = vnt_control_out_blocks(priv, VNT_REG_BLOCK_SIZE,
 				     MESSAGE_REQUEST_BBREG, length, addr);
->>>>>>> 04d5ce62
 	if (ret)
 		goto end;
 
