// SPDX-License-Identifier: GPL-2.0
/*
 * Intel ACPI functions
 *
 * _DSM related code stolen from nouveau_acpi.c.
 */

#include <linux/pci.h>
#include <linux/acpi.h>

#include "i915_drv.h"
#include "intel_acpi.h"
#include "intel_display_types.h"

#define INTEL_DSM_REVISION_ID 1 /* For Calpella anyway... */
#define INTEL_DSM_FN_PLATFORM_MUX_INFO 1 /* No args */

static const guid_t intel_dsm_guid =
	GUID_INIT(0x7ed873d3, 0xc2d0, 0x4e4f,
		  0xa8, 0x54, 0x0f, 0x13, 0x17, 0xb0, 0x1c, 0x2c);

#define INTEL_DSM_FN_GET_BIOS_DATA_FUNCS_SUPPORTED 0 /* No args */

static const guid_t intel_dsm_guid2 =
	GUID_INIT(0x3e5b41c6, 0xeb1d, 0x4260,
		  0x9d, 0x15, 0xc7, 0x1f, 0xba, 0xda, 0xe4, 0x14);

static char *intel_dsm_port_name(u8 id)
{
	switch (id) {
	case 0:
		return "Reserved";
	case 1:
		return "Analog VGA";
	case 2:
		return "LVDS";
	case 3:
		return "Reserved";
	case 4:
		return "HDMI/DVI_B";
	case 5:
		return "HDMI/DVI_C";
	case 6:
		return "HDMI/DVI_D";
	case 7:
		return "DisplayPort_A";
	case 8:
		return "DisplayPort_B";
	case 9:
		return "DisplayPort_C";
	case 0xa:
		return "DisplayPort_D";
	case 0xb:
	case 0xc:
	case 0xd:
		return "Reserved";
	case 0xe:
		return "WiDi";
	default:
		return "bad type";
	}
}

static char *intel_dsm_mux_type(u8 type)
{
	switch (type) {
	case 0:
		return "unknown";
	case 1:
		return "No MUX, iGPU only";
	case 2:
		return "No MUX, dGPU only";
	case 3:
		return "MUXed between iGPU and dGPU";
	default:
		return "bad type";
	}
}

static void intel_dsm_platform_mux_info(acpi_handle dhandle)
{
	int i;
	union acpi_object *pkg, *connector_count;

	pkg = acpi_evaluate_dsm_typed(dhandle, &intel_dsm_guid,
			INTEL_DSM_REVISION_ID, INTEL_DSM_FN_PLATFORM_MUX_INFO,
			NULL, ACPI_TYPE_PACKAGE);
	if (!pkg) {
		DRM_DEBUG_DRIVER("failed to evaluate _DSM\n");
		return;
	}

	if (!pkg->package.count) {
		DRM_DEBUG_DRIVER("no connection in _DSM\n");
		return;
	}

	connector_count = &pkg->package.elements[0];
	DRM_DEBUG_DRIVER("MUX info connectors: %lld\n",
		  (unsigned long long)connector_count->integer.value);
	for (i = 1; i < pkg->package.count; i++) {
		union acpi_object *obj = &pkg->package.elements[i];
		union acpi_object *connector_id;
		union acpi_object *info;

		if (obj->type != ACPI_TYPE_PACKAGE || obj->package.count < 2) {
			DRM_DEBUG_DRIVER("Invalid object for MUX #%d\n", i);
			continue;
		}

		connector_id = &obj->package.elements[0];
		info = &obj->package.elements[1];
		if (info->type != ACPI_TYPE_BUFFER || info->buffer.length < 4) {
			DRM_DEBUG_DRIVER("Invalid info for MUX obj #%d\n", i);
			continue;
		}

		DRM_DEBUG_DRIVER("Connector id: 0x%016llx\n",
			  (unsigned long long)connector_id->integer.value);
		DRM_DEBUG_DRIVER("  port id: %s\n",
		       intel_dsm_port_name(info->buffer.pointer[0]));
		DRM_DEBUG_DRIVER("  display mux info: %s\n",
		       intel_dsm_mux_type(info->buffer.pointer[1]));
		DRM_DEBUG_DRIVER("  aux/dc mux info: %s\n",
		       intel_dsm_mux_type(info->buffer.pointer[2]));
		DRM_DEBUG_DRIVER("  hpd mux info: %s\n",
		       intel_dsm_mux_type(info->buffer.pointer[3]));
	}

	ACPI_FREE(pkg);
}

static acpi_handle intel_dsm_pci_probe(struct pci_dev *pdev)
{
	acpi_handle dhandle;

	dhandle = ACPI_HANDLE(&pdev->dev);
	if (!dhandle)
		return NULL;

	if (!acpi_check_dsm(dhandle, &intel_dsm_guid, INTEL_DSM_REVISION_ID,
			    1 << INTEL_DSM_FN_PLATFORM_MUX_INFO)) {
		DRM_DEBUG_KMS("no _DSM method for intel device\n");
		return NULL;
	}

	intel_dsm_platform_mux_info(dhandle);

	return dhandle;
}

static bool intel_dsm_detect(void)
{
	acpi_handle dhandle = NULL;
	char acpi_method_name[255] = { 0 };
	struct acpi_buffer buffer = {sizeof(acpi_method_name), acpi_method_name};
	struct pci_dev *pdev = NULL;
	int vga_count = 0;

	while ((pdev = pci_get_class(PCI_CLASS_DISPLAY_VGA << 8, pdev)) != NULL) {
		vga_count++;
		dhandle = intel_dsm_pci_probe(pdev) ?: dhandle;
	}

	if (vga_count == 2 && dhandle) {
		acpi_get_name(dhandle, ACPI_FULL_PATHNAME, &buffer);
		DRM_DEBUG_DRIVER("vga_switcheroo: detected DSM switching method %s handle\n",
				 acpi_method_name);
		return true;
	}

	return false;
}

void intel_register_dsm_handler(void)
{
	if (!intel_dsm_detect())
		return;
}

void intel_unregister_dsm_handler(void)
{
}

void intel_dsm_get_bios_data_funcs_supported(struct drm_i915_private *i915)
{
	struct pci_dev *pdev = to_pci_dev(i915->drm.dev);
	acpi_handle dhandle;
<<<<<<< HEAD
=======
	union acpi_object *obj;
>>>>>>> 6195eb15

	dhandle = ACPI_HANDLE(&pdev->dev);
	if (!dhandle)
		return;

<<<<<<< HEAD
	acpi_evaluate_dsm(dhandle, &intel_dsm_guid2, INTEL_DSM_REVISION_ID,
			  INTEL_DSM_FN_GET_BIOS_DATA_FUNCS_SUPPORTED, NULL);
=======
	obj = acpi_evaluate_dsm(dhandle, &intel_dsm_guid2, INTEL_DSM_REVISION_ID,
				INTEL_DSM_FN_GET_BIOS_DATA_FUNCS_SUPPORTED, NULL);
	if (obj)
		ACPI_FREE(obj);
>>>>>>> 6195eb15
}

/*
 * ACPI Specification, Revision 5.0, Appendix B.3.2 _DOD (Enumerate All Devices
 * Attached to the Display Adapter).
 */
#define ACPI_DISPLAY_INDEX_SHIFT		0
#define ACPI_DISPLAY_INDEX_MASK			(0xf << 0)
#define ACPI_DISPLAY_PORT_ATTACHMENT_SHIFT	4
#define ACPI_DISPLAY_PORT_ATTACHMENT_MASK	(0xf << 4)
#define ACPI_DISPLAY_TYPE_SHIFT			8
#define ACPI_DISPLAY_TYPE_MASK			(0xf << 8)
#define ACPI_DISPLAY_TYPE_OTHER			(0 << 8)
#define ACPI_DISPLAY_TYPE_VGA			(1 << 8)
#define ACPI_DISPLAY_TYPE_TV			(2 << 8)
#define ACPI_DISPLAY_TYPE_EXTERNAL_DIGITAL	(3 << 8)
#define ACPI_DISPLAY_TYPE_INTERNAL_DIGITAL	(4 << 8)
#define ACPI_VENDOR_SPECIFIC_SHIFT		12
#define ACPI_VENDOR_SPECIFIC_MASK		(0xf << 12)
#define ACPI_BIOS_CAN_DETECT			(1 << 16)
#define ACPI_DEPENDS_ON_VGA			(1 << 17)
#define ACPI_PIPE_ID_SHIFT			18
#define ACPI_PIPE_ID_MASK			(7 << 18)
#define ACPI_DEVICE_ID_SCHEME			(1ULL << 31)

static u32 acpi_display_type(struct intel_connector *connector)
{
	u32 display_type;

	switch (connector->base.connector_type) {
	case DRM_MODE_CONNECTOR_VGA:
	case DRM_MODE_CONNECTOR_DVIA:
		display_type = ACPI_DISPLAY_TYPE_VGA;
		break;
	case DRM_MODE_CONNECTOR_Composite:
	case DRM_MODE_CONNECTOR_SVIDEO:
	case DRM_MODE_CONNECTOR_Component:
	case DRM_MODE_CONNECTOR_9PinDIN:
	case DRM_MODE_CONNECTOR_TV:
		display_type = ACPI_DISPLAY_TYPE_TV;
		break;
	case DRM_MODE_CONNECTOR_DVII:
	case DRM_MODE_CONNECTOR_DVID:
	case DRM_MODE_CONNECTOR_DisplayPort:
	case DRM_MODE_CONNECTOR_HDMIA:
	case DRM_MODE_CONNECTOR_HDMIB:
		display_type = ACPI_DISPLAY_TYPE_EXTERNAL_DIGITAL;
		break;
	case DRM_MODE_CONNECTOR_LVDS:
	case DRM_MODE_CONNECTOR_eDP:
	case DRM_MODE_CONNECTOR_DSI:
		display_type = ACPI_DISPLAY_TYPE_INTERNAL_DIGITAL;
		break;
	case DRM_MODE_CONNECTOR_Unknown:
	case DRM_MODE_CONNECTOR_VIRTUAL:
		display_type = ACPI_DISPLAY_TYPE_OTHER;
		break;
	default:
		MISSING_CASE(connector->base.connector_type);
		display_type = ACPI_DISPLAY_TYPE_OTHER;
		break;
	}

	return display_type;
}

void intel_acpi_device_id_update(struct drm_i915_private *dev_priv)
{
	struct drm_device *drm_dev = &dev_priv->drm;
	struct intel_connector *connector;
	struct drm_connector_list_iter conn_iter;
	u8 display_index[16] = {};

	/* Populate the ACPI IDs for all connectors for a given drm_device */
	drm_connector_list_iter_begin(drm_dev, &conn_iter);
	for_each_intel_connector_iter(connector, &conn_iter) {
		u32 device_id, type;

		device_id = acpi_display_type(connector);

		/* Use display type specific display index. */
		type = (device_id & ACPI_DISPLAY_TYPE_MASK)
			>> ACPI_DISPLAY_TYPE_SHIFT;
		device_id |= display_index[type]++ << ACPI_DISPLAY_INDEX_SHIFT;

		connector->acpi_device_id = device_id;
	}
	drm_connector_list_iter_end(&conn_iter);
}<|MERGE_RESOLUTION|>--- conflicted
+++ resolved
@@ -186,24 +186,16 @@
 {
 	struct pci_dev *pdev = to_pci_dev(i915->drm.dev);
 	acpi_handle dhandle;
-<<<<<<< HEAD
-=======
 	union acpi_object *obj;
->>>>>>> 6195eb15
 
 	dhandle = ACPI_HANDLE(&pdev->dev);
 	if (!dhandle)
 		return;
 
-<<<<<<< HEAD
-	acpi_evaluate_dsm(dhandle, &intel_dsm_guid2, INTEL_DSM_REVISION_ID,
-			  INTEL_DSM_FN_GET_BIOS_DATA_FUNCS_SUPPORTED, NULL);
-=======
 	obj = acpi_evaluate_dsm(dhandle, &intel_dsm_guid2, INTEL_DSM_REVISION_ID,
 				INTEL_DSM_FN_GET_BIOS_DATA_FUNCS_SUPPORTED, NULL);
 	if (obj)
 		ACPI_FREE(obj);
->>>>>>> 6195eb15
 }
 
 /*
