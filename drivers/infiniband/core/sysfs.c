--- conflicted
+++ resolved
@@ -755,15 +755,9 @@
 	for (i = 0; i != ARRAY_SIZE(port->groups); i++)
 		kfree(port->groups[i].attrs);
 	if (port->hw_stats_data)
-<<<<<<< HEAD
-		kfree(port->hw_stats_data->stats);
-	kfree(port->hw_stats_data);
-	kfree(port);
-=======
 		rdma_free_hw_stats_struct(port->hw_stats_data->stats);
 	kfree(port->hw_stats_data);
 	kvfree(port);
->>>>>>> df0cc57e
 }
 
 static void ib_port_gid_attr_release(struct kobject *kobj)
@@ -901,11 +895,7 @@
 	stats = ibdev->ops.alloc_hw_device_stats(ibdev);
 	if (!stats)
 		return ERR_PTR(-ENOMEM);
-<<<<<<< HEAD
-	if (!stats->names || stats->num_counters <= 0)
-=======
 	if (!stats->descs || stats->num_counters <= 0)
->>>>>>> df0cc57e
 		goto err_free_stats;
 
 	/*
@@ -921,10 +911,6 @@
 	if (!data->group.attrs)
 		goto err_free_data;
 
-<<<<<<< HEAD
-	mutex_init(&stats->lock);
-=======
->>>>>>> df0cc57e
 	data->group.name = "hw_counters";
 	data->stats = stats;
 	return data;
@@ -932,22 +918,14 @@
 err_free_data:
 	kfree(data);
 err_free_stats:
-<<<<<<< HEAD
-	kfree(stats);
-=======
 	rdma_free_hw_stats_struct(stats);
->>>>>>> df0cc57e
 	return ERR_PTR(-ENOMEM);
 }
 
 void ib_device_release_hw_stats(struct hw_stats_device_data *data)
 {
 	kfree(data->group.attrs);
-<<<<<<< HEAD
-	kfree(data->stats);
-=======
 	rdma_free_hw_stats_struct(data->stats);
->>>>>>> df0cc57e
 	kfree(data);
 }
 
@@ -955,39 +933,6 @@
 {
 	struct hw_stats_device_attribute *attr;
 	struct hw_stats_device_data *data;
-<<<<<<< HEAD
-	int i, ret;
-
-	data = alloc_hw_stats_device(ibdev);
-	if (IS_ERR(data)) {
-		if (PTR_ERR(data) == -EOPNOTSUPP)
-			return 0;
-		return PTR_ERR(data);
-	}
-	ibdev->hw_stats_data = data;
-
-	ret = ibdev->ops.get_hw_stats(ibdev, data->stats, 0,
-				      data->stats->num_counters);
-	if (ret != data->stats->num_counters) {
-		if (WARN_ON(ret >= 0))
-			return -EINVAL;
-		return ret;
-	}
-
-	data->stats->timestamp = jiffies;
-
-	for (i = 0; i < data->stats->num_counters; i++) {
-		attr = &data->attrs[i];
-		sysfs_attr_init(&attr->attr.attr);
-		attr->attr.attr.name = data->stats->names[i];
-		attr->attr.attr.mode = 0444;
-		attr->attr.show = hw_stat_device_show;
-		attr->show = show_hw_stats;
-		data->group.attrs[i] = &attr->attr.attr;
-	}
-
-	attr = &data->attrs[i];
-=======
 	bool opstat_skipped = false;
 	int i, ret, pos = 0;
 
@@ -1027,7 +972,6 @@
 	}
 
 	attr = &data->attrs[pos];
->>>>>>> df0cc57e
 	sysfs_attr_init(&attr->attr.attr);
 	attr->attr.attr.name = "lifespan";
 	attr->attr.attr.mode = 0644;
@@ -1035,11 +979,7 @@
 	attr->show = show_stats_lifespan;
 	attr->attr.store = hw_stat_device_store;
 	attr->store = set_stats_lifespan;
-<<<<<<< HEAD
-	data->group.attrs[i] = &attr->attr.attr;
-=======
 	data->group.attrs[pos] = &attr->attr.attr;
->>>>>>> df0cc57e
 	for (i = 0; i != ARRAY_SIZE(ibdev->groups); i++)
 		if (!ibdev->groups[i]) {
 			ibdev->groups[i] = &data->group;
@@ -1061,11 +1001,7 @@
 	stats = ibdev->ops.alloc_hw_port_stats(port->ibdev, port->port_num);
 	if (!stats)
 		return ERR_PTR(-ENOMEM);
-<<<<<<< HEAD
-	if (!stats->names || stats->num_counters <= 0)
-=======
 	if (!stats->descs || stats->num_counters <= 0)
->>>>>>> df0cc57e
 		goto err_free_stats;
 
 	/*
@@ -1081,10 +1017,6 @@
 	if (!group->attrs)
 		goto err_free_data;
 
-<<<<<<< HEAD
-	mutex_init(&stats->lock);
-=======
->>>>>>> df0cc57e
 	group->name = "hw_counters";
 	data->stats = stats;
 	return data;
@@ -1092,19 +1024,6 @@
 err_free_data:
 	kfree(data);
 err_free_stats:
-<<<<<<< HEAD
-	kfree(stats);
-	return ERR_PTR(-ENOMEM);
-}
-
-static int setup_hw_port_stats(struct ib_port *port,
-			       struct attribute_group *group)
-{
-	struct hw_stats_port_attribute *attr;
-	struct hw_stats_port_data *data;
-	int i, ret;
-
-=======
 	rdma_free_hw_stats_struct(stats);
 	return ERR_PTR(-ENOMEM);
 }
@@ -1117,7 +1036,6 @@
 	bool opstat_skipped = false;
 	int i, ret, pos = 0;
 
->>>>>>> df0cc57e
 	data = alloc_hw_stats_port(port, group);
 	if (IS_ERR(data))
 		return PTR_ERR(data);
@@ -1134,18 +1052,6 @@
 	data->stats->timestamp = jiffies;
 
 	for (i = 0; i < data->stats->num_counters; i++) {
-<<<<<<< HEAD
-		attr = &data->attrs[i];
-		sysfs_attr_init(&attr->attr.attr);
-		attr->attr.attr.name = data->stats->names[i];
-		attr->attr.attr.mode = 0444;
-		attr->attr.show = hw_stat_port_show;
-		attr->show = show_hw_stats;
-		group->attrs[i] = &attr->attr.attr;
-	}
-
-	attr = &data->attrs[i];
-=======
 		if (data->stats->descs[i].flags & IB_STAT_FLAG_OPTIONAL) {
 			opstat_skipped = true;
 			continue;
@@ -1163,7 +1069,6 @@
 	}
 
 	attr = &data->attrs[pos];
->>>>>>> df0cc57e
 	sysfs_attr_init(&attr->attr.attr);
 	attr->attr.attr.name = "lifespan";
 	attr->attr.attr.mode = 0644;
@@ -1171,11 +1076,7 @@
 	attr->show = show_stats_lifespan;
 	attr->attr.store = hw_stat_port_store;
 	attr->store = set_stats_lifespan;
-<<<<<<< HEAD
-	group->attrs[i] = &attr->attr.attr;
-=======
 	group->attrs[pos] = &attr->attr.attr;
->>>>>>> df0cc57e
 
 	port->hw_stats_data = data;
 	return 0;
@@ -1262,19 +1163,11 @@
 	gid_attr_group->groups_list[1] = &gid_attr_group->groups[1];
 
 	ret = kobject_add(&gid_attr_group->kobj, &port->kobj, "gid_attrs");
-<<<<<<< HEAD
 	if (ret)
 		goto err_put;
 	ret = sysfs_create_groups(&gid_attr_group->kobj,
 				  gid_attr_group->groups_list);
 	if (ret)
-=======
-	if (ret)
-		goto err_put;
-	ret = sysfs_create_groups(&gid_attr_group->kobj,
-				  gid_attr_group->groups_list);
-	if (ret)
->>>>>>> df0cc57e
 		goto err_del;
 	port->gid_attr_group = gid_attr_group;
 	return 0;
@@ -1310,11 +1203,7 @@
 	struct ib_port *p;
 	int ret;
 
-<<<<<<< HEAD
-	p = kzalloc(struct_size(p, attrs_list,
-=======
 	p = kvzalloc(struct_size(p, attrs_list,
->>>>>>> df0cc57e
 				attr->gid_tbl_len + attr->pkey_tbl_len),
 		    GFP_KERNEL);
 	if (!p)
