// SPDX-License-Identifier: GPL-2.0 OR BSD-3-Clause
/*
 * Copyright (c) 2014-2017 Oracle.  All rights reserved.
 * Copyright (c) 2003-2007 Network Appliance, Inc. All rights reserved.
 *
 * This software is available to you under a choice of one of two
 * licenses.  You may choose to be licensed under the terms of the GNU
 * General Public License (GPL) Version 2, available from the file
 * COPYING in the main directory of this source tree, or the BSD-type
 * license below:
 *
 * Redistribution and use in source and binary forms, with or without
 * modification, are permitted provided that the following conditions
 * are met:
 *
 *      Redistributions of source code must retain the above copyright
 *      notice, this list of conditions and the following disclaimer.
 *
 *      Redistributions in binary form must reproduce the above
 *      copyright notice, this list of conditions and the following
 *      disclaimer in the documentation and/or other materials provided
 *      with the distribution.
 *
 *      Neither the name of the Network Appliance, Inc. nor the names of
 *      its contributors may be used to endorse or promote products
 *      derived from this software without specific prior written
 *      permission.
 *
 * THIS SOFTWARE IS PROVIDED BY THE COPYRIGHT HOLDERS AND CONTRIBUTORS
 * "AS IS" AND ANY EXPRESS OR IMPLIED WARRANTIES, INCLUDING, BUT NOT
 * LIMITED TO, THE IMPLIED WARRANTIES OF MERCHANTABILITY AND FITNESS FOR
 * A PARTICULAR PURPOSE ARE DISCLAIMED. IN NO EVENT SHALL THE COPYRIGHT
 * OWNER OR CONTRIBUTORS BE LIABLE FOR ANY DIRECT, INDIRECT, INCIDENTAL,
 * SPECIAL, EXEMPLARY, OR CONSEQUENTIAL DAMAGES (INCLUDING, BUT NOT
 * LIMITED TO, PROCUREMENT OF SUBSTITUTE GOODS OR SERVICES; LOSS OF USE,
 * DATA, OR PROFITS; OR BUSINESS INTERRUPTION) HOWEVER CAUSED AND ON ANY
 * THEORY OF LIABILITY, WHETHER IN CONTRACT, STRICT LIABILITY, OR TORT
 * (INCLUDING NEGLIGENCE OR OTHERWISE) ARISING IN ANY WAY OUT OF THE USE
 * OF THIS SOFTWARE, EVEN IF ADVISED OF THE POSSIBILITY OF SUCH DAMAGE.
 */

/*
 * rpc_rdma.c
 *
 * This file contains the guts of the RPC RDMA protocol, and
 * does marshaling/unmarshaling, etc. It is also where interfacing
 * to the Linux RPC framework lives.
 */

#include <linux/highmem.h>

#include <linux/sunrpc/svc_rdma.h>

#include "xprt_rdma.h"
#include <trace/events/rpcrdma.h>

#if IS_ENABLED(CONFIG_SUNRPC_DEBUG)
# define RPCDBG_FACILITY	RPCDBG_TRANS
#endif

/* Returns size of largest RPC-over-RDMA header in a Call message
 *
 * The largest Call header contains a full-size Read list and a
 * minimal Reply chunk.
 */
static unsigned int rpcrdma_max_call_header_size(unsigned int maxsegs)
{
	unsigned int size;

	/* Fixed header fields and list discriminators */
	size = RPCRDMA_HDRLEN_MIN;

	/* Maximum Read list size */
	size = maxsegs * rpcrdma_readchunk_maxsz * sizeof(__be32);

	/* Minimal Read chunk size */
	size += sizeof(__be32);	/* segment count */
	size += rpcrdma_segment_maxsz * sizeof(__be32);
	size += sizeof(__be32);	/* list discriminator */

	dprintk("RPC:       %s: max call header size = %u\n",
		__func__, size);
	return size;
}

/* Returns size of largest RPC-over-RDMA header in a Reply message
 *
 * There is only one Write list or one Reply chunk per Reply
 * message.  The larger list is the Write list.
 */
static unsigned int rpcrdma_max_reply_header_size(unsigned int maxsegs)
{
	unsigned int size;

	/* Fixed header fields and list discriminators */
	size = RPCRDMA_HDRLEN_MIN;

	/* Maximum Write list size */
	size = sizeof(__be32);		/* segment count */
	size += maxsegs * rpcrdma_segment_maxsz * sizeof(__be32);
	size += sizeof(__be32);	/* list discriminator */

	dprintk("RPC:       %s: max reply header size = %u\n",
		__func__, size);
	return size;
}

/**
 * rpcrdma_set_max_header_sizes - Initialize inline payload sizes
 * @r_xprt: transport instance to initialize
 *
 * The max_inline fields contain the maximum size of an RPC message
 * so the marshaling code doesn't have to repeat this calculation
 * for every RPC.
 */
void rpcrdma_set_max_header_sizes(struct rpcrdma_xprt *r_xprt)
{
	unsigned int maxsegs = r_xprt->rx_ia.ri_max_segs;
	struct rpcrdma_ep *ep = &r_xprt->rx_ep;

	ep->rep_max_inline_send =
		ep->rep_inline_send - rpcrdma_max_call_header_size(maxsegs);
	ep->rep_max_inline_recv =
		ep->rep_inline_recv - rpcrdma_max_reply_header_size(maxsegs);
}

/* The client can send a request inline as long as the RPCRDMA header
 * plus the RPC call fit under the transport's inline limit. If the
 * combined call message size exceeds that limit, the client must use
 * a Read chunk for this operation.
 *
 * A Read chunk is also required if sending the RPC call inline would
 * exceed this device's max_sge limit.
 */
static bool rpcrdma_args_inline(struct rpcrdma_xprt *r_xprt,
				struct rpc_rqst *rqst)
{
	struct xdr_buf *xdr = &rqst->rq_snd_buf;
	unsigned int count, remaining, offset;

	if (xdr->len > r_xprt->rx_ep.rep_max_inline_send)
		return false;

	if (xdr->page_len) {
		remaining = xdr->page_len;
		offset = offset_in_page(xdr->page_base);
		count = RPCRDMA_MIN_SEND_SGES;
		while (remaining) {
			remaining -= min_t(unsigned int,
					   PAGE_SIZE - offset, remaining);
			offset = 0;
			if (++count > r_xprt->rx_ia.ri_max_send_sges)
				return false;
		}
	}

	return true;
}

/* The client can't know how large the actual reply will be. Thus it
 * plans for the largest possible reply for that particular ULP
 * operation. If the maximum combined reply message size exceeds that
 * limit, the client must provide a write list or a reply chunk for
 * this request.
 */
static bool rpcrdma_results_inline(struct rpcrdma_xprt *r_xprt,
				   struct rpc_rqst *rqst)
{
	return rqst->rq_rcv_buf.buflen <= r_xprt->rx_ep.rep_max_inline_recv;
}

/* The client is required to provide a Reply chunk if the maximum
 * size of the non-payload part of the RPC Reply is larger than
 * the inline threshold.
 */
static bool
rpcrdma_nonpayload_inline(const struct rpcrdma_xprt *r_xprt,
			  const struct rpc_rqst *rqst)
{
	const struct xdr_buf *buf = &rqst->rq_rcv_buf;

	return (buf->head[0].iov_len + buf->tail[0].iov_len) <
		r_xprt->rx_ep.rep_max_inline_recv;
}

/* The client is required to provide a Reply chunk if the maximum
 * size of the non-payload part of the RPC Reply is larger than
 * the inline threshold.
 */
static bool
rpcrdma_nonpayload_inline(const struct rpcrdma_xprt *r_xprt,
			  const struct rpc_rqst *rqst)
{
	const struct xdr_buf *buf = &rqst->rq_rcv_buf;
	const struct rpcrdma_ia *ia = &r_xprt->rx_ia;

	return buf->head[0].iov_len + buf->tail[0].iov_len <
		ia->ri_max_inline_read;
}

/* Split @vec on page boundaries into SGEs. FMR registers pages, not
 * a byte range. Other modes coalesce these SGEs into a single MR
 * when they can.
 *
 * Returns pointer to next available SGE, and bumps the total number
 * of SGEs consumed.
 */
static struct rpcrdma_mr_seg *
rpcrdma_convert_kvec(struct kvec *vec, struct rpcrdma_mr_seg *seg,
		     unsigned int *n)
{
	u32 remaining, page_offset;
	char *base;

	base = vec->iov_base;
	page_offset = offset_in_page(base);
	remaining = vec->iov_len;
	while (remaining) {
		seg->mr_page = NULL;
		seg->mr_offset = base;
		seg->mr_len = min_t(u32, PAGE_SIZE - page_offset, remaining);
		remaining -= seg->mr_len;
		base += seg->mr_len;
		++seg;
		++(*n);
		page_offset = 0;
	}
	return seg;
}

/* Convert @xdrbuf into SGEs no larger than a page each. As they
 * are registered, these SGEs are then coalesced into RDMA segments
 * when the selected memreg mode supports it.
 *
 * Returns positive number of SGEs consumed, or a negative errno.
 */

static int
rpcrdma_convert_iovs(struct rpcrdma_xprt *r_xprt, struct xdr_buf *xdrbuf,
		     unsigned int pos, enum rpcrdma_chunktype type,
		     struct rpcrdma_mr_seg *seg)
{
	unsigned long page_base;
	unsigned int len, n;
	struct page **ppages;

	n = 0;
	if (pos == 0)
		seg = rpcrdma_convert_kvec(&xdrbuf->head[0], seg, &n);

	len = xdrbuf->page_len;
	ppages = xdrbuf->pages + (xdrbuf->page_base >> PAGE_SHIFT);
	page_base = offset_in_page(xdrbuf->page_base);
	while (len) {
		/* ACL likes to be lazy in allocating pages - ACLs
		 * are small by default but can get huge.
		 */
		if (unlikely(xdrbuf->flags & XDRBUF_SPARSE_PAGES)) {
			if (!*ppages)
<<<<<<< HEAD
				*ppages = alloc_page(GFP_ATOMIC);
=======
				*ppages = alloc_page(GFP_NOWAIT | __GFP_NOWARN);
>>>>>>> 0ecfebd2
			if (!*ppages)
				return -ENOBUFS;
		}
		seg->mr_page = *ppages;
		seg->mr_offset = (char *)page_base;
		seg->mr_len = min_t(u32, PAGE_SIZE - page_base, len);
		len -= seg->mr_len;
		++ppages;
		++seg;
		++n;
		page_base = 0;
	}

	/* When encoding a Read chunk, the tail iovec contains an
	 * XDR pad and may be omitted.
	 */
	if (type == rpcrdma_readch && r_xprt->rx_ia.ri_implicit_roundup)
		goto out;

	/* When encoding a Write chunk, some servers need to see an
	 * extra segment for non-XDR-aligned Write chunks. The upper
	 * layer provides space in the tail iovec that may be used
	 * for this purpose.
	 */
	if (type == rpcrdma_writech && r_xprt->rx_ia.ri_implicit_roundup)
		goto out;

	if (xdrbuf->tail[0].iov_len)
		seg = rpcrdma_convert_kvec(&xdrbuf->tail[0], seg, &n);

out:
	if (unlikely(n > RPCRDMA_MAX_SEGS))
		return -EIO;
	return n;
}

static inline int
encode_item_present(struct xdr_stream *xdr)
{
	__be32 *p;

	p = xdr_reserve_space(xdr, sizeof(*p));
	if (unlikely(!p))
		return -EMSGSIZE;

	*p = xdr_one;
	return 0;
}

static inline int
encode_item_not_present(struct xdr_stream *xdr)
{
	__be32 *p;

	p = xdr_reserve_space(xdr, sizeof(*p));
	if (unlikely(!p))
		return -EMSGSIZE;

	*p = xdr_zero;
	return 0;
}

static void
xdr_encode_rdma_segment(__be32 *iptr, struct rpcrdma_mr *mr)
{
	*iptr++ = cpu_to_be32(mr->mr_handle);
	*iptr++ = cpu_to_be32(mr->mr_length);
	xdr_encode_hyper(iptr, mr->mr_offset);
}

static int
encode_rdma_segment(struct xdr_stream *xdr, struct rpcrdma_mr *mr)
{
	__be32 *p;

	p = xdr_reserve_space(xdr, 4 * sizeof(*p));
	if (unlikely(!p))
		return -EMSGSIZE;

	xdr_encode_rdma_segment(p, mr);
	return 0;
}

static int
encode_read_segment(struct xdr_stream *xdr, struct rpcrdma_mr *mr,
		    u32 position)
{
	__be32 *p;

	p = xdr_reserve_space(xdr, 6 * sizeof(*p));
	if (unlikely(!p))
		return -EMSGSIZE;

	*p++ = xdr_one;			/* Item present */
	*p++ = cpu_to_be32(position);
	xdr_encode_rdma_segment(p, mr);
	return 0;
}

/* Register and XDR encode the Read list. Supports encoding a list of read
 * segments that belong to a single read chunk.
 *
 * Encoding key for single-list chunks (HLOO = Handle32 Length32 Offset64):
 *
 *  Read chunklist (a linked list):
 *   N elements, position P (same P for all chunks of same arg!):
 *    1 - PHLOO - 1 - PHLOO - ... - 1 - PHLOO - 0
 *
 * Returns zero on success, or a negative errno if a failure occurred.
 * @xdr is advanced to the next position in the stream.
 *
 * Only a single @pos value is currently supported.
 */
static noinline int
rpcrdma_encode_read_list(struct rpcrdma_xprt *r_xprt, struct rpcrdma_req *req,
			 struct rpc_rqst *rqst, enum rpcrdma_chunktype rtype)
{
	struct xdr_stream *xdr = &req->rl_stream;
	struct rpcrdma_mr_seg *seg;
	struct rpcrdma_mr *mr;
	unsigned int pos;
	int nsegs;

	pos = rqst->rq_snd_buf.head[0].iov_len;
	if (rtype == rpcrdma_areadch)
		pos = 0;
	seg = req->rl_segments;
	nsegs = rpcrdma_convert_iovs(r_xprt, &rqst->rq_snd_buf, pos,
				     rtype, seg);
	if (nsegs < 0)
		return nsegs;

	do {
		seg = frwr_map(r_xprt, seg, nsegs, false, rqst->rq_xid, &mr);
		if (IS_ERR(seg))
			return PTR_ERR(seg);
		rpcrdma_mr_push(mr, &req->rl_registered);

		if (encode_read_segment(xdr, mr, pos) < 0)
			return -EMSGSIZE;

		trace_xprtrdma_chunk_read(rqst->rq_task, pos, mr, nsegs);
		r_xprt->rx_stats.read_chunk_count++;
		nsegs -= mr->mr_nents;
	} while (nsegs);

	return 0;
}

/* Register and XDR encode the Write list. Supports encoding a list
 * containing one array of plain segments that belong to a single
 * write chunk.
 *
 * Encoding key for single-list chunks (HLOO = Handle32 Length32 Offset64):
 *
 *  Write chunklist (a list of (one) counted array):
 *   N elements:
 *    1 - N - HLOO - HLOO - ... - HLOO - 0
 *
 * Returns zero on success, or a negative errno if a failure occurred.
 * @xdr is advanced to the next position in the stream.
 *
 * Only a single Write chunk is currently supported.
 */
static noinline int
rpcrdma_encode_write_list(struct rpcrdma_xprt *r_xprt, struct rpcrdma_req *req,
			  struct rpc_rqst *rqst, enum rpcrdma_chunktype wtype)
{
	struct xdr_stream *xdr = &req->rl_stream;
	struct rpcrdma_mr_seg *seg;
	struct rpcrdma_mr *mr;
	int nsegs, nchunks;
	__be32 *segcount;

	seg = req->rl_segments;
	nsegs = rpcrdma_convert_iovs(r_xprt, &rqst->rq_rcv_buf,
				     rqst->rq_rcv_buf.head[0].iov_len,
				     wtype, seg);
	if (nsegs < 0)
		return nsegs;

	if (encode_item_present(xdr) < 0)
		return -EMSGSIZE;
	segcount = xdr_reserve_space(xdr, sizeof(*segcount));
	if (unlikely(!segcount))
		return -EMSGSIZE;
	/* Actual value encoded below */

	nchunks = 0;
	do {
		seg = frwr_map(r_xprt, seg, nsegs, true, rqst->rq_xid, &mr);
		if (IS_ERR(seg))
			return PTR_ERR(seg);
		rpcrdma_mr_push(mr, &req->rl_registered);

		if (encode_rdma_segment(xdr, mr) < 0)
			return -EMSGSIZE;

		trace_xprtrdma_chunk_write(rqst->rq_task, mr, nsegs);
		r_xprt->rx_stats.write_chunk_count++;
		r_xprt->rx_stats.total_rdma_request += mr->mr_length;
		nchunks++;
		nsegs -= mr->mr_nents;
	} while (nsegs);

	/* Update count of segments in this Write chunk */
	*segcount = cpu_to_be32(nchunks);

	return 0;
}

/* Register and XDR encode the Reply chunk. Supports encoding an array
 * of plain segments that belong to a single write (reply) chunk.
 *
 * Encoding key for single-list chunks (HLOO = Handle32 Length32 Offset64):
 *
 *  Reply chunk (a counted array):
 *   N elements:
 *    1 - N - HLOO - HLOO - ... - HLOO
 *
 * Returns zero on success, or a negative errno if a failure occurred.
 * @xdr is advanced to the next position in the stream.
 */
static noinline int
rpcrdma_encode_reply_chunk(struct rpcrdma_xprt *r_xprt, struct rpcrdma_req *req,
			   struct rpc_rqst *rqst, enum rpcrdma_chunktype wtype)
{
	struct xdr_stream *xdr = &req->rl_stream;
	struct rpcrdma_mr_seg *seg;
	struct rpcrdma_mr *mr;
	int nsegs, nchunks;
	__be32 *segcount;

	seg = req->rl_segments;
	nsegs = rpcrdma_convert_iovs(r_xprt, &rqst->rq_rcv_buf, 0, wtype, seg);
	if (nsegs < 0)
		return nsegs;

	if (encode_item_present(xdr) < 0)
		return -EMSGSIZE;
	segcount = xdr_reserve_space(xdr, sizeof(*segcount));
	if (unlikely(!segcount))
		return -EMSGSIZE;
	/* Actual value encoded below */

	nchunks = 0;
	do {
		seg = frwr_map(r_xprt, seg, nsegs, true, rqst->rq_xid, &mr);
		if (IS_ERR(seg))
			return PTR_ERR(seg);
		rpcrdma_mr_push(mr, &req->rl_registered);

		if (encode_rdma_segment(xdr, mr) < 0)
			return -EMSGSIZE;

		trace_xprtrdma_chunk_reply(rqst->rq_task, mr, nsegs);
		r_xprt->rx_stats.reply_chunk_count++;
		r_xprt->rx_stats.total_rdma_request += mr->mr_length;
		nchunks++;
		nsegs -= mr->mr_nents;
	} while (nsegs);

	/* Update count of segments in the Reply chunk */
	*segcount = cpu_to_be32(nchunks);

	return 0;
}

/**
 * rpcrdma_sendctx_unmap - DMA-unmap Send buffer
 * @sc: sendctx containing SGEs to unmap
 *
 */
void rpcrdma_sendctx_unmap(struct rpcrdma_sendctx *sc)
{
	struct ib_sge *sge;

	/* The first two SGEs contain the transport header and
	 * the inline buffer. These are always left mapped so
	 * they can be cheaply re-used.
	 */
	for (sge = &sc->sc_sges[2]; sc->sc_unmap_count;
	     ++sge, --sc->sc_unmap_count)
		ib_dma_unmap_page(sc->sc_device, sge->addr, sge->length,
				  DMA_TO_DEVICE);

	if (test_and_clear_bit(RPCRDMA_REQ_F_TX_RESOURCES,
			       &sc->sc_req->rl_flags))
		wake_up_bit(&sc->sc_req->rl_flags, RPCRDMA_REQ_F_TX_RESOURCES);
}

/* Prepare an SGE for the RPC-over-RDMA transport header.
 */
static bool rpcrdma_prepare_hdr_sge(struct rpcrdma_xprt *r_xprt,
				    struct rpcrdma_req *req, u32 len)
{
	struct rpcrdma_sendctx *sc = req->rl_sendctx;
	struct rpcrdma_regbuf *rb = req->rl_rdmabuf;
	struct ib_sge *sge = sc->sc_sges;

	if (!rpcrdma_regbuf_dma_map(r_xprt, rb))
		goto out_regbuf;
	sge->addr = rdmab_addr(rb);
	sge->length = len;
	sge->lkey = rdmab_lkey(rb);

	ib_dma_sync_single_for_device(rdmab_device(rb), sge->addr, sge->length,
				      DMA_TO_DEVICE);
	sc->sc_wr.num_sge++;
	return true;

out_regbuf:
	pr_err("rpcrdma: failed to DMA map a Send buffer\n");
	return false;
}

/* Prepare the Send SGEs. The head and tail iovec, and each entry
 * in the page list, gets its own SGE.
 */
static bool rpcrdma_prepare_msg_sges(struct rpcrdma_xprt *r_xprt,
				     struct rpcrdma_req *req,
				     struct xdr_buf *xdr,
				     enum rpcrdma_chunktype rtype)
{
	struct rpcrdma_sendctx *sc = req->rl_sendctx;
	unsigned int sge_no, page_base, len, remaining;
	struct rpcrdma_regbuf *rb = req->rl_sendbuf;
	struct ib_sge *sge = sc->sc_sges;
	struct page *page, **ppages;

	/* The head iovec is straightforward, as it is already
	 * DMA-mapped. Sync the content that has changed.
	 */
	if (!rpcrdma_regbuf_dma_map(r_xprt, rb))
		goto out_regbuf;
	sc->sc_device = rdmab_device(rb);
	sge_no = 1;
	sge[sge_no].addr = rdmab_addr(rb);
	sge[sge_no].length = xdr->head[0].iov_len;
	sge[sge_no].lkey = rdmab_lkey(rb);
	ib_dma_sync_single_for_device(rdmab_device(rb), sge[sge_no].addr,
				      sge[sge_no].length, DMA_TO_DEVICE);

	/* If there is a Read chunk, the page list is being handled
	 * via explicit RDMA, and thus is skipped here. However, the
	 * tail iovec may include an XDR pad for the page list, as
	 * well as additional content, and may not reside in the
	 * same page as the head iovec.
	 */
	if (rtype == rpcrdma_readch) {
		len = xdr->tail[0].iov_len;

		/* Do not include the tail if it is only an XDR pad */
		if (len < 4)
			goto out;

		page = virt_to_page(xdr->tail[0].iov_base);
		page_base = offset_in_page(xdr->tail[0].iov_base);

		/* If the content in the page list is an odd length,
		 * xdr_write_pages() has added a pad at the beginning
		 * of the tail iovec. Force the tail's non-pad content
		 * to land at the next XDR position in the Send message.
		 */
		page_base += len & 3;
		len -= len & 3;
		goto map_tail;
	}

	/* If there is a page list present, temporarily DMA map
	 * and prepare an SGE for each page to be sent.
	 */
	if (xdr->page_len) {
		ppages = xdr->pages + (xdr->page_base >> PAGE_SHIFT);
		page_base = offset_in_page(xdr->page_base);
		remaining = xdr->page_len;
		while (remaining) {
			sge_no++;
			if (sge_no > RPCRDMA_MAX_SEND_SGES - 2)
				goto out_mapping_overflow;

			len = min_t(u32, PAGE_SIZE - page_base, remaining);
			sge[sge_no].addr =
				ib_dma_map_page(rdmab_device(rb), *ppages,
						page_base, len, DMA_TO_DEVICE);
			if (ib_dma_mapping_error(rdmab_device(rb),
						 sge[sge_no].addr))
				goto out_mapping_err;
			sge[sge_no].length = len;
			sge[sge_no].lkey = rdmab_lkey(rb);

			sc->sc_unmap_count++;
			ppages++;
			remaining -= len;
			page_base = 0;
		}
	}

	/* The tail iovec is not always constructed in the same
	 * page where the head iovec resides (see, for example,
	 * gss_wrap_req_priv). To neatly accommodate that case,
	 * DMA map it separately.
	 */
	if (xdr->tail[0].iov_len) {
		page = virt_to_page(xdr->tail[0].iov_base);
		page_base = offset_in_page(xdr->tail[0].iov_base);
		len = xdr->tail[0].iov_len;

map_tail:
		sge_no++;
		sge[sge_no].addr =
			ib_dma_map_page(rdmab_device(rb), page, page_base, len,
					DMA_TO_DEVICE);
		if (ib_dma_mapping_error(rdmab_device(rb), sge[sge_no].addr))
			goto out_mapping_err;
		sge[sge_no].length = len;
		sge[sge_no].lkey = rdmab_lkey(rb);
		sc->sc_unmap_count++;
	}

out:
	sc->sc_wr.num_sge += sge_no;
	if (sc->sc_unmap_count)
		__set_bit(RPCRDMA_REQ_F_TX_RESOURCES, &req->rl_flags);
	return true;

out_regbuf:
	pr_err("rpcrdma: failed to DMA map a Send buffer\n");
	return false;

out_mapping_overflow:
	rpcrdma_sendctx_unmap(sc);
	pr_err("rpcrdma: too many Send SGEs (%u)\n", sge_no);
	return false;

out_mapping_err:
<<<<<<< HEAD
	rpcrdma_unmap_sendctx(sc);
=======
	rpcrdma_sendctx_unmap(sc);
>>>>>>> 0ecfebd2
	trace_xprtrdma_dma_maperr(sge[sge_no].addr);
	return false;
}

/**
 * rpcrdma_prepare_send_sges - Construct SGEs for a Send WR
 * @r_xprt: controlling transport
 * @req: context of RPC Call being marshalled
 * @hdrlen: size of transport header, in bytes
 * @xdr: xdr_buf containing RPC Call
 * @rtype: chunk type being encoded
 *
 * Returns 0 on success; otherwise a negative errno is returned.
 */
int
rpcrdma_prepare_send_sges(struct rpcrdma_xprt *r_xprt,
			  struct rpcrdma_req *req, u32 hdrlen,
			  struct xdr_buf *xdr, enum rpcrdma_chunktype rtype)
{
	req->rl_sendctx = rpcrdma_sendctx_get_locked(r_xprt);
	if (!req->rl_sendctx)
		return -EAGAIN;
	req->rl_sendctx->sc_wr.num_sge = 0;
	req->rl_sendctx->sc_unmap_count = 0;
	req->rl_sendctx->sc_req = req;
	__clear_bit(RPCRDMA_REQ_F_TX_RESOURCES, &req->rl_flags);

	if (!rpcrdma_prepare_hdr_sge(r_xprt, req, hdrlen))
		return -EIO;

	if (rtype != rpcrdma_areadch)
		if (!rpcrdma_prepare_msg_sges(r_xprt, req, xdr, rtype))
			return -EIO;

	return 0;
}

/**
 * rpcrdma_marshal_req - Marshal and send one RPC request
 * @r_xprt: controlling transport
 * @rqst: RPC request to be marshaled
 *
 * For the RPC in "rqst", this function:
 *  - Chooses the transfer mode (eg., RDMA_MSG or RDMA_NOMSG)
 *  - Registers Read, Write, and Reply chunks
 *  - Constructs the transport header
 *  - Posts a Send WR to send the transport header and request
 *
 * Returns:
 *	%0 if the RPC was sent successfully,
 *	%-ENOTCONN if the connection was lost,
 *	%-EAGAIN if the caller should call again with the same arguments,
 *	%-ENOBUFS if the caller should call again after a delay,
 *	%-EMSGSIZE if the transport header is too small,
 *	%-EIO if a permanent problem occurred while marshaling.
 */
int
rpcrdma_marshal_req(struct rpcrdma_xprt *r_xprt, struct rpc_rqst *rqst)
{
	struct rpcrdma_req *req = rpcr_to_rdmar(rqst);
	struct xdr_stream *xdr = &req->rl_stream;
	enum rpcrdma_chunktype rtype, wtype;
	bool ddp_allowed;
	__be32 *p;
	int ret;

	rpcrdma_set_xdrlen(&req->rl_hdrbuf, 0);
<<<<<<< HEAD
	xdr_init_encode(xdr, &req->rl_hdrbuf,
			req->rl_rdmabuf->rg_base, rqst);
=======
	xdr_init_encode(xdr, &req->rl_hdrbuf, rdmab_data(req->rl_rdmabuf),
			rqst);
>>>>>>> 0ecfebd2

	/* Fixed header fields */
	ret = -EMSGSIZE;
	p = xdr_reserve_space(xdr, 4 * sizeof(*p));
	if (!p)
		goto out_err;
	*p++ = rqst->rq_xid;
	*p++ = rpcrdma_version;
	*p++ = cpu_to_be32(r_xprt->rx_buf.rb_max_requests);

	/* When the ULP employs a GSS flavor that guarantees integrity
	 * or privacy, direct data placement of individual data items
	 * is not allowed.
	 */
	ddp_allowed = !(rqst->rq_cred->cr_auth->au_flags &
						RPCAUTH_AUTH_DATATOUCH);

	/*
	 * Chunks needed for results?
	 *
	 * o If the expected result is under the inline threshold, all ops
	 *   return as inline.
	 * o Large read ops return data as write chunk(s), header as
	 *   inline.
	 * o Large non-read ops return as a single reply chunk.
	 */
	if (rpcrdma_results_inline(r_xprt, rqst))
		wtype = rpcrdma_noch;
	else if ((ddp_allowed && rqst->rq_rcv_buf.flags & XDRBUF_READ) &&
		 rpcrdma_nonpayload_inline(r_xprt, rqst))
		wtype = rpcrdma_writech;
	else
		wtype = rpcrdma_replych;

	/*
	 * Chunks needed for arguments?
	 *
	 * o If the total request is under the inline threshold, all ops
	 *   are sent as inline.
	 * o Large write ops transmit data as read chunk(s), header as
	 *   inline.
	 * o Large non-write ops are sent with the entire message as a
	 *   single read chunk (protocol 0-position special case).
	 *
	 * This assumes that the upper layer does not present a request
	 * that both has a data payload, and whose non-data arguments
	 * by themselves are larger than the inline threshold.
	 */
	if (rpcrdma_args_inline(r_xprt, rqst)) {
		*p++ = rdma_msg;
		rtype = rpcrdma_noch;
	} else if (ddp_allowed && rqst->rq_snd_buf.flags & XDRBUF_WRITE) {
		*p++ = rdma_msg;
		rtype = rpcrdma_readch;
	} else {
		r_xprt->rx_stats.nomsg_call_count++;
		*p++ = rdma_nomsg;
		rtype = rpcrdma_areadch;
	}

	/* If this is a retransmit, discard previously registered
	 * chunks. Very likely the connection has been replaced,
	 * so these registrations are invalid and unusable.
	 */
	while (unlikely(!list_empty(&req->rl_registered))) {
		struct rpcrdma_mr *mr;

		mr = rpcrdma_mr_pop(&req->rl_registered);
		rpcrdma_mr_recycle(mr);
	}

	/* This implementation supports the following combinations
	 * of chunk lists in one RPC-over-RDMA Call message:
	 *
	 *   - Read list
	 *   - Write list
	 *   - Reply chunk
	 *   - Read list + Reply chunk
	 *
	 * It might not yet support the following combinations:
	 *
	 *   - Read list + Write list
	 *
	 * It does not support the following combinations:
	 *
	 *   - Write list + Reply chunk
	 *   - Read list + Write list + Reply chunk
	 *
	 * This implementation supports only a single chunk in each
	 * Read or Write list. Thus for example the client cannot
	 * send a Call message with a Position Zero Read chunk and a
	 * regular Read chunk at the same time.
	 */
	if (rtype != rpcrdma_noch) {
		ret = rpcrdma_encode_read_list(r_xprt, req, rqst, rtype);
		if (ret)
			goto out_err;
	}
	ret = encode_item_not_present(xdr);
	if (ret)
		goto out_err;

	if (wtype == rpcrdma_writech) {
		ret = rpcrdma_encode_write_list(r_xprt, req, rqst, wtype);
		if (ret)
			goto out_err;
	}
	ret = encode_item_not_present(xdr);
	if (ret)
		goto out_err;

	if (wtype != rpcrdma_replych)
		ret = encode_item_not_present(xdr);
	else
		ret = rpcrdma_encode_reply_chunk(r_xprt, req, rqst, wtype);
	if (ret)
		goto out_err;

	trace_xprtrdma_marshal(rqst, xdr_stream_pos(xdr), rtype, wtype);

	ret = rpcrdma_prepare_send_sges(r_xprt, req, xdr_stream_pos(xdr),
					&rqst->rq_snd_buf, rtype);
	if (ret)
		goto out_err;
	return 0;

out_err:
	trace_xprtrdma_marshal_failed(rqst, ret);
	switch (ret) {
	case -EAGAIN:
		xprt_wait_for_buffer_space(rqst->rq_xprt);
		break;
	case -ENOBUFS:
		break;
	default:
		r_xprt->rx_stats.failed_marshal_count++;
	}
	return ret;
}

/**
 * rpcrdma_inline_fixup - Scatter inline received data into rqst's iovecs
 * @rqst: controlling RPC request
 * @srcp: points to RPC message payload in receive buffer
 * @copy_len: remaining length of receive buffer content
 * @pad: Write chunk pad bytes needed (zero for pure inline)
 *
 * The upper layer has set the maximum number of bytes it can
 * receive in each component of rq_rcv_buf. These values are set in
 * the head.iov_len, page_len, tail.iov_len, and buflen fields.
 *
 * Unlike the TCP equivalent (xdr_partial_copy_from_skb), in
 * many cases this function simply updates iov_base pointers in
 * rq_rcv_buf to point directly to the received reply data, to
 * avoid copying reply data.
 *
 * Returns the count of bytes which had to be memcopied.
 */
static unsigned long
rpcrdma_inline_fixup(struct rpc_rqst *rqst, char *srcp, int copy_len, int pad)
{
	unsigned long fixup_copy_count;
	int i, npages, curlen;
	char *destp;
	struct page **ppages;
	int page_base;

	/* The head iovec is redirected to the RPC reply message
	 * in the receive buffer, to avoid a memcopy.
	 */
	rqst->rq_rcv_buf.head[0].iov_base = srcp;
	rqst->rq_private_buf.head[0].iov_base = srcp;

	/* The contents of the receive buffer that follow
	 * head.iov_len bytes are copied into the page list.
	 */
	curlen = rqst->rq_rcv_buf.head[0].iov_len;
	if (curlen > copy_len)
		curlen = copy_len;
	trace_xprtrdma_fixup(rqst, copy_len, curlen);
	srcp += curlen;
	copy_len -= curlen;

	ppages = rqst->rq_rcv_buf.pages +
		(rqst->rq_rcv_buf.page_base >> PAGE_SHIFT);
	page_base = offset_in_page(rqst->rq_rcv_buf.page_base);
	fixup_copy_count = 0;
	if (copy_len && rqst->rq_rcv_buf.page_len) {
		int pagelist_len;

		pagelist_len = rqst->rq_rcv_buf.page_len;
		if (pagelist_len > copy_len)
			pagelist_len = copy_len;
		npages = PAGE_ALIGN(page_base + pagelist_len) >> PAGE_SHIFT;
		for (i = 0; i < npages; i++) {
			curlen = PAGE_SIZE - page_base;
			if (curlen > pagelist_len)
				curlen = pagelist_len;

			trace_xprtrdma_fixup_pg(rqst, i, srcp,
						copy_len, curlen);
			destp = kmap_atomic(ppages[i]);
			memcpy(destp + page_base, srcp, curlen);
			flush_dcache_page(ppages[i]);
			kunmap_atomic(destp);
			srcp += curlen;
			copy_len -= curlen;
			fixup_copy_count += curlen;
			pagelist_len -= curlen;
			if (!pagelist_len)
				break;
			page_base = 0;
		}

		/* Implicit padding for the last segment in a Write
		 * chunk is inserted inline at the front of the tail
		 * iovec. The upper layer ignores the content of
		 * the pad. Simply ensure inline content in the tail
		 * that follows the Write chunk is properly aligned.
		 */
		if (pad)
			srcp -= pad;
	}

	/* The tail iovec is redirected to the remaining data
	 * in the receive buffer, to avoid a memcopy.
	 */
	if (copy_len || pad) {
		rqst->rq_rcv_buf.tail[0].iov_base = srcp;
		rqst->rq_private_buf.tail[0].iov_base = srcp;
	}

	return fixup_copy_count;
}

/* By convention, backchannel calls arrive via rdma_msg type
 * messages, and never populate the chunk lists. This makes
 * the RPC/RDMA header small and fixed in size, so it is
 * straightforward to check the RPC header's direction field.
 */
static bool
rpcrdma_is_bcall(struct rpcrdma_xprt *r_xprt, struct rpcrdma_rep *rep)
#if defined(CONFIG_SUNRPC_BACKCHANNEL)
{
	struct xdr_stream *xdr = &rep->rr_stream;
	__be32 *p;

	if (rep->rr_proc != rdma_msg)
		return false;

	/* Peek at stream contents without advancing. */
	p = xdr_inline_decode(xdr, 0);

	/* Chunk lists */
	if (*p++ != xdr_zero)
		return false;
	if (*p++ != xdr_zero)
		return false;
	if (*p++ != xdr_zero)
		return false;

	/* RPC header */
	if (*p++ != rep->rr_xid)
		return false;
	if (*p != cpu_to_be32(RPC_CALL))
		return false;

	/* Now that we are sure this is a backchannel call,
	 * advance to the RPC header.
	 */
	p = xdr_inline_decode(xdr, 3 * sizeof(*p));
	if (unlikely(!p))
		goto out_short;

	rpcrdma_bc_receive_call(r_xprt, rep);
	return true;

out_short:
	pr_warn("RPC/RDMA short backward direction call\n");
	return true;
}
#else	/* CONFIG_SUNRPC_BACKCHANNEL */
{
	return false;
}
#endif	/* CONFIG_SUNRPC_BACKCHANNEL */

static int decode_rdma_segment(struct xdr_stream *xdr, u32 *length)
{
	u32 handle;
	u64 offset;
	__be32 *p;

	p = xdr_inline_decode(xdr, 4 * sizeof(*p));
	if (unlikely(!p))
		return -EIO;

	handle = be32_to_cpup(p++);
	*length = be32_to_cpup(p++);
	xdr_decode_hyper(p, &offset);

	trace_xprtrdma_decode_seg(handle, *length, offset);
	return 0;
}

static int decode_write_chunk(struct xdr_stream *xdr, u32 *length)
{
	u32 segcount, seglength;
	__be32 *p;

	p = xdr_inline_decode(xdr, sizeof(*p));
	if (unlikely(!p))
		return -EIO;

	*length = 0;
	segcount = be32_to_cpup(p);
	while (segcount--) {
		if (decode_rdma_segment(xdr, &seglength))
			return -EIO;
		*length += seglength;
	}

	return 0;
}

/* In RPC-over-RDMA Version One replies, a Read list is never
 * expected. This decoder is a stub that returns an error if
 * a Read list is present.
 */
static int decode_read_list(struct xdr_stream *xdr)
{
	__be32 *p;

	p = xdr_inline_decode(xdr, sizeof(*p));
	if (unlikely(!p))
		return -EIO;
	if (unlikely(*p != xdr_zero))
		return -EIO;
	return 0;
}

/* Supports only one Write chunk in the Write list
 */
static int decode_write_list(struct xdr_stream *xdr, u32 *length)
{
	u32 chunklen;
	bool first;
	__be32 *p;

	*length = 0;
	first = true;
	do {
		p = xdr_inline_decode(xdr, sizeof(*p));
		if (unlikely(!p))
			return -EIO;
		if (*p == xdr_zero)
			break;
		if (!first)
			return -EIO;

		if (decode_write_chunk(xdr, &chunklen))
			return -EIO;
		*length += chunklen;
		first = false;
	} while (true);
	return 0;
}

static int decode_reply_chunk(struct xdr_stream *xdr, u32 *length)
{
	__be32 *p;

	p = xdr_inline_decode(xdr, sizeof(*p));
	if (unlikely(!p))
		return -EIO;

	*length = 0;
	if (*p != xdr_zero)
		if (decode_write_chunk(xdr, length))
			return -EIO;
	return 0;
}

static int
rpcrdma_decode_msg(struct rpcrdma_xprt *r_xprt, struct rpcrdma_rep *rep,
		   struct rpc_rqst *rqst)
{
	struct xdr_stream *xdr = &rep->rr_stream;
	u32 writelist, replychunk, rpclen;
	char *base;

	/* Decode the chunk lists */
	if (decode_read_list(xdr))
		return -EIO;
	if (decode_write_list(xdr, &writelist))
		return -EIO;
	if (decode_reply_chunk(xdr, &replychunk))
		return -EIO;

	/* RDMA_MSG sanity checks */
	if (unlikely(replychunk))
		return -EIO;

	/* Build the RPC reply's Payload stream in rqst->rq_rcv_buf */
	base = (char *)xdr_inline_decode(xdr, 0);
	rpclen = xdr_stream_remaining(xdr);
	r_xprt->rx_stats.fixup_copy_count +=
		rpcrdma_inline_fixup(rqst, base, rpclen, writelist & 3);

	r_xprt->rx_stats.total_rdma_reply += writelist;
	return rpclen + xdr_align_size(writelist);
}

static noinline int
rpcrdma_decode_nomsg(struct rpcrdma_xprt *r_xprt, struct rpcrdma_rep *rep)
{
	struct xdr_stream *xdr = &rep->rr_stream;
	u32 writelist, replychunk;

	/* Decode the chunk lists */
	if (decode_read_list(xdr))
		return -EIO;
	if (decode_write_list(xdr, &writelist))
		return -EIO;
	if (decode_reply_chunk(xdr, &replychunk))
		return -EIO;

	/* RDMA_NOMSG sanity checks */
	if (unlikely(writelist))
		return -EIO;
	if (unlikely(!replychunk))
		return -EIO;

	/* Reply chunk buffer already is the reply vector */
	r_xprt->rx_stats.total_rdma_reply += replychunk;
	return replychunk;
}

static noinline int
rpcrdma_decode_error(struct rpcrdma_xprt *r_xprt, struct rpcrdma_rep *rep,
		     struct rpc_rqst *rqst)
{
	struct xdr_stream *xdr = &rep->rr_stream;
	__be32 *p;

	p = xdr_inline_decode(xdr, sizeof(*p));
	if (unlikely(!p))
		return -EIO;

	switch (*p) {
	case err_vers:
		p = xdr_inline_decode(xdr, 2 * sizeof(*p));
		if (!p)
			break;
		dprintk("RPC:       %s: server reports "
			"version error (%u-%u), xid %08x\n", __func__,
			be32_to_cpup(p), be32_to_cpu(*(p + 1)),
			be32_to_cpu(rep->rr_xid));
		break;
	case err_chunk:
		dprintk("RPC:       %s: server reports "
			"header decoding error, xid %08x\n", __func__,
			be32_to_cpu(rep->rr_xid));
		break;
	default:
		dprintk("RPC:       %s: server reports "
			"unrecognized error %d, xid %08x\n", __func__,
			be32_to_cpup(p), be32_to_cpu(rep->rr_xid));
	}

	r_xprt->rx_stats.bad_reply_count++;
	return -EREMOTEIO;
}

/* Perform XID lookup, reconstruction of the RPC reply, and
 * RPC completion while holding the transport lock to ensure
 * the rep, rqst, and rq_task pointers remain stable.
 */
void rpcrdma_complete_rqst(struct rpcrdma_rep *rep)
{
	struct rpcrdma_xprt *r_xprt = rep->rr_rxprt;
	struct rpc_xprt *xprt = &r_xprt->rx_xprt;
	struct rpc_rqst *rqst = rep->rr_rqst;
	int status;

	xprt->reestablish_timeout = 0;

	switch (rep->rr_proc) {
	case rdma_msg:
		status = rpcrdma_decode_msg(r_xprt, rep, rqst);
		break;
	case rdma_nomsg:
		status = rpcrdma_decode_nomsg(r_xprt, rep);
		break;
	case rdma_error:
		status = rpcrdma_decode_error(r_xprt, rep, rqst);
		break;
	default:
		status = -EIO;
	}
	if (status < 0)
		goto out_badheader;

out:
	spin_lock(&xprt->queue_lock);
	xprt_complete_rqst(rqst->rq_task, status);
	xprt_unpin_rqst(rqst);
	spin_unlock(&xprt->queue_lock);
	return;

/* If the incoming reply terminated a pending RPC, the next
 * RPC call will post a replacement receive buffer as it is
 * being marshaled.
 */
out_badheader:
	trace_xprtrdma_reply_hdr(rep);
	r_xprt->rx_stats.bad_reply_count++;
	goto out;
}

void rpcrdma_release_rqst(struct rpcrdma_xprt *r_xprt, struct rpcrdma_req *req)
{
	/* Invalidate and unmap the data payloads before waking
	 * the waiting application. This guarantees the memory
	 * regions are properly fenced from the server before the
	 * application accesses the data. It also ensures proper
	 * send flow control: waking the next RPC waits until this
	 * RPC has relinquished all its Send Queue entries.
	 */
	if (!list_empty(&req->rl_registered))
		frwr_unmap_sync(r_xprt, &req->rl_registered);

	/* Ensure that any DMA mapped pages associated with
	 * the Send of the RPC Call have been unmapped before
	 * allowing the RPC to complete. This protects argument
	 * memory not controlled by the RPC client from being
	 * re-used before we're done with it.
	 */
	if (test_bit(RPCRDMA_REQ_F_TX_RESOURCES, &req->rl_flags)) {
		r_xprt->rx_stats.reply_waits_for_send++;
		out_of_line_wait_on_bit(&req->rl_flags,
					RPCRDMA_REQ_F_TX_RESOURCES,
					bit_wait,
					TASK_UNINTERRUPTIBLE);
	}
}

/* Reply handling runs in the poll worker thread. Anything that
 * might wait is deferred to a separate workqueue.
 */
void rpcrdma_deferred_completion(struct work_struct *work)
{
	struct rpcrdma_rep *rep =
			container_of(work, struct rpcrdma_rep, rr_work);
	struct rpcrdma_req *req = rpcr_to_rdmar(rep->rr_rqst);
	struct rpcrdma_xprt *r_xprt = rep->rr_rxprt;

	trace_xprtrdma_defer_cmp(rep);
	if (rep->rr_wc_flags & IB_WC_WITH_INVALIDATE)
		frwr_reminv(rep, &req->rl_registered);
	rpcrdma_release_rqst(r_xprt, req);
	rpcrdma_complete_rqst(rep);
}

/* Process received RPC/RDMA messages.
 *
 * Errors must result in the RPC task either being awakened, or
 * allowed to timeout, to discover the errors at that time.
 */
void rpcrdma_reply_handler(struct rpcrdma_rep *rep)
{
	struct rpcrdma_xprt *r_xprt = rep->rr_rxprt;
	struct rpc_xprt *xprt = &r_xprt->rx_xprt;
	struct rpcrdma_buffer *buf = &r_xprt->rx_buf;
	struct rpcrdma_req *req;
	struct rpc_rqst *rqst;
	u32 credits;
	__be32 *p;

	/* Fixed transport header fields */
	xdr_init_decode(&rep->rr_stream, &rep->rr_hdrbuf,
			rep->rr_hdrbuf.head[0].iov_base, NULL);
	p = xdr_inline_decode(&rep->rr_stream, 4 * sizeof(*p));
	if (unlikely(!p))
		goto out_shortreply;
	rep->rr_xid = *p++;
	rep->rr_vers = *p++;
	credits = be32_to_cpu(*p++);
	rep->rr_proc = *p++;

	if (rep->rr_vers != rpcrdma_version)
		goto out_badversion;

	if (rpcrdma_is_bcall(r_xprt, rep))
		return;

	/* Match incoming rpcrdma_rep to an rpcrdma_req to
	 * get context for handling any incoming chunks.
	 */
	spin_lock(&xprt->queue_lock);
	rqst = xprt_lookup_rqst(xprt, rep->rr_xid);
	if (!rqst)
		goto out_norqst;
	xprt_pin_rqst(rqst);
	spin_unlock(&xprt->queue_lock);

	if (credits == 0)
		credits = 1;	/* don't deadlock */
	else if (credits > buf->rb_max_requests)
		credits = buf->rb_max_requests;
	if (buf->rb_credits != credits) {
		spin_lock_bh(&xprt->transport_lock);
		buf->rb_credits = credits;
		xprt->cwnd = credits << RPC_CWNDSHIFT;
		spin_unlock_bh(&xprt->transport_lock);
	}

	req = rpcr_to_rdmar(rqst);
	if (req->rl_reply) {
		trace_xprtrdma_leaked_rep(rqst, req->rl_reply);
		rpcrdma_recv_buffer_put(req->rl_reply);
	}
	req->rl_reply = rep;
	rep->rr_rqst = rqst;
	clear_bit(RPCRDMA_REQ_F_PENDING, &req->rl_flags);

	trace_xprtrdma_reply(rqst->rq_task, rep, req, credits);
	queue_work(buf->rb_completion_wq, &rep->rr_work);
	return;

out_badversion:
	trace_xprtrdma_reply_vers(rep);
	goto out;

out_norqst:
	spin_unlock(&xprt->queue_lock);
	trace_xprtrdma_reply_rqst(rep);
	goto out;

out_shortreply:
	trace_xprtrdma_reply_short(rep);

out:
	rpcrdma_recv_buffer_put(rep);
}<|MERGE_RESOLUTION|>--- conflicted
+++ resolved
@@ -181,21 +181,6 @@
 
 	return (buf->head[0].iov_len + buf->tail[0].iov_len) <
 		r_xprt->rx_ep.rep_max_inline_recv;
-}
-
-/* The client is required to provide a Reply chunk if the maximum
- * size of the non-payload part of the RPC Reply is larger than
- * the inline threshold.
- */
-static bool
-rpcrdma_nonpayload_inline(const struct rpcrdma_xprt *r_xprt,
-			  const struct rpc_rqst *rqst)
-{
-	const struct xdr_buf *buf = &rqst->rq_rcv_buf;
-	const struct rpcrdma_ia *ia = &r_xprt->rx_ia;
-
-	return buf->head[0].iov_len + buf->tail[0].iov_len <
-		ia->ri_max_inline_read;
 }
 
 /* Split @vec on page boundaries into SGEs. FMR registers pages, not
@@ -257,11 +242,7 @@
 		 */
 		if (unlikely(xdrbuf->flags & XDRBUF_SPARSE_PAGES)) {
 			if (!*ppages)
-<<<<<<< HEAD
-				*ppages = alloc_page(GFP_ATOMIC);
-=======
 				*ppages = alloc_page(GFP_NOWAIT | __GFP_NOWARN);
->>>>>>> 0ecfebd2
 			if (!*ppages)
 				return -ENOBUFS;
 		}
@@ -698,11 +679,7 @@
 	return false;
 
 out_mapping_err:
-<<<<<<< HEAD
-	rpcrdma_unmap_sendctx(sc);
-=======
 	rpcrdma_sendctx_unmap(sc);
->>>>>>> 0ecfebd2
 	trace_xprtrdma_dma_maperr(sge[sge_no].addr);
 	return false;
 }
@@ -770,13 +747,8 @@
 	int ret;
 
 	rpcrdma_set_xdrlen(&req->rl_hdrbuf, 0);
-<<<<<<< HEAD
-	xdr_init_encode(xdr, &req->rl_hdrbuf,
-			req->rl_rdmabuf->rg_base, rqst);
-=======
 	xdr_init_encode(xdr, &req->rl_hdrbuf, rdmab_data(req->rl_rdmabuf),
 			rqst);
->>>>>>> 0ecfebd2
 
 	/* Fixed header fields */
 	ret = -EMSGSIZE;
