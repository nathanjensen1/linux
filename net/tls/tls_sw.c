/*
 * Copyright (c) 2016-2017, Mellanox Technologies. All rights reserved.
 * Copyright (c) 2016-2017, Dave Watson <davejwatson@fb.com>. All rights reserved.
 * Copyright (c) 2016-2017, Lance Chao <lancerchao@fb.com>. All rights reserved.
 * Copyright (c) 2016, Fridolin Pokorny <fridolin.pokorny@gmail.com>. All rights reserved.
 * Copyright (c) 2016, Nikos Mavrogiannopoulos <nmav@gnutls.org>. All rights reserved.
 * Copyright (c) 2018, Covalent IO, Inc. http://covalent.io
 *
 * This software is available to you under a choice of one of two
 * licenses.  You may choose to be licensed under the terms of the GNU
 * General Public License (GPL) Version 2, available from the file
 * COPYING in the main directory of this source tree, or the
 * OpenIB.org BSD license below:
 *
 *     Redistribution and use in source and binary forms, with or
 *     without modification, are permitted provided that the following
 *     conditions are met:
 *
 *      - Redistributions of source code must retain the above
 *        copyright notice, this list of conditions and the following
 *        disclaimer.
 *
 *      - Redistributions in binary form must reproduce the above
 *        copyright notice, this list of conditions and the following
 *        disclaimer in the documentation and/or other materials
 *        provided with the distribution.
 *
 * THE SOFTWARE IS PROVIDED "AS IS", WITHOUT WARRANTY OF ANY KIND,
 * EXPRESS OR IMPLIED, INCLUDING BUT NOT LIMITED TO THE WARRANTIES OF
 * MERCHANTABILITY, FITNESS FOR A PARTICULAR PURPOSE AND
 * NONINFRINGEMENT. IN NO EVENT SHALL THE AUTHORS OR COPYRIGHT HOLDERS
 * BE LIABLE FOR ANY CLAIM, DAMAGES OR OTHER LIABILITY, WHETHER IN AN
 * ACTION OF CONTRACT, TORT OR OTHERWISE, ARISING FROM, OUT OF OR IN
 * CONNECTION WITH THE SOFTWARE OR THE USE OR OTHER DEALINGS IN THE
 * SOFTWARE.
 */

#include <linux/sched/signal.h>
#include <linux/module.h>
#include <crypto/aead.h>

#include <net/strparser.h>
#include <net/tls.h>

static int __skb_nsg(struct sk_buff *skb, int offset, int len,
                     unsigned int recursion_level)
{
        int start = skb_headlen(skb);
        int i, chunk = start - offset;
        struct sk_buff *frag_iter;
        int elt = 0;

        if (unlikely(recursion_level >= 24))
                return -EMSGSIZE;

        if (chunk > 0) {
                if (chunk > len)
                        chunk = len;
                elt++;
                len -= chunk;
                if (len == 0)
                        return elt;
                offset += chunk;
        }

        for (i = 0; i < skb_shinfo(skb)->nr_frags; i++) {
                int end;

                WARN_ON(start > offset + len);

                end = start + skb_frag_size(&skb_shinfo(skb)->frags[i]);
                chunk = end - offset;
                if (chunk > 0) {
                        if (chunk > len)
                                chunk = len;
                        elt++;
                        len -= chunk;
                        if (len == 0)
                                return elt;
                        offset += chunk;
                }
                start = end;
        }

        if (unlikely(skb_has_frag_list(skb))) {
                skb_walk_frags(skb, frag_iter) {
                        int end, ret;

                        WARN_ON(start > offset + len);

                        end = start + frag_iter->len;
                        chunk = end - offset;
                        if (chunk > 0) {
                                if (chunk > len)
                                        chunk = len;
                                ret = __skb_nsg(frag_iter, offset - start, chunk,
                                                recursion_level + 1);
                                if (unlikely(ret < 0))
                                        return ret;
                                elt += ret;
                                len -= chunk;
                                if (len == 0)
                                        return elt;
                                offset += chunk;
                        }
                        start = end;
                }
        }
        BUG_ON(len);
        return elt;
}

/* Return the number of scatterlist elements required to completely map the
 * skb, or -EMSGSIZE if the recursion depth is exceeded.
 */
static int skb_nsg(struct sk_buff *skb, int offset, int len)
{
        return __skb_nsg(skb, offset, len, 0);
}

static int padding_length(struct tls_sw_context_rx *ctx,
			  struct tls_prot_info *prot, struct sk_buff *skb)
{
	struct strp_msg *rxm = strp_msg(skb);
	int sub = 0;

	/* Determine zero-padding length */
	if (prot->version == TLS_1_3_VERSION) {
		char content_type = 0;
		int err;
		int back = 17;

		while (content_type == 0) {
			if (back > rxm->full_len - prot->prepend_size)
				return -EBADMSG;
			err = skb_copy_bits(skb,
					    rxm->offset + rxm->full_len - back,
					    &content_type, 1);
			if (err)
				return err;
			if (content_type)
				break;
			sub++;
			back++;
		}
		ctx->control = content_type;
	}
	return sub;
}

static void tls_decrypt_done(struct crypto_async_request *req, int err)
{
	struct aead_request *aead_req = (struct aead_request *)req;
	struct scatterlist *sgout = aead_req->dst;
	struct scatterlist *sgin = aead_req->src;
	struct tls_sw_context_rx *ctx;
	struct tls_context *tls_ctx;
	struct tls_prot_info *prot;
	struct scatterlist *sg;
	struct sk_buff *skb;
	unsigned int pages;
	int pending;

	skb = (struct sk_buff *)req->data;
	tls_ctx = tls_get_ctx(skb->sk);
	ctx = tls_sw_ctx_rx(tls_ctx);
	prot = &tls_ctx->prot_info;

	/* Propagate if there was an err */
	if (err) {
		if (err == -EBADMSG)
			TLS_INC_STATS(sock_net(skb->sk),
				      LINUX_MIB_TLSDECRYPTERROR);
		ctx->async_wait.err = err;
		tls_err_abort(skb->sk, err);
	} else {
		struct strp_msg *rxm = strp_msg(skb);
		int pad;

		pad = padding_length(ctx, prot, skb);
		if (pad < 0) {
			ctx->async_wait.err = pad;
			tls_err_abort(skb->sk, pad);
		} else {
			rxm->full_len -= pad;
			rxm->offset += prot->prepend_size;
			rxm->full_len -= prot->overhead_size;
		}
	}

	/* After using skb->sk to propagate sk through crypto async callback
	 * we need to NULL it again.
	 */
	skb->sk = NULL;


	/* Free the destination pages if skb was not decrypted inplace */
	if (sgout != sgin) {
		/* Skip the first S/G entry as it points to AAD */
		for_each_sg(sg_next(sgout), sg, UINT_MAX, pages) {
			if (!sg)
				break;
			put_page(sg_page(sg));
		}
	}

	kfree(aead_req);

	spin_lock_bh(&ctx->decrypt_compl_lock);
	pending = atomic_dec_return(&ctx->decrypt_pending);

	if (!pending && ctx->async_notify)
		complete(&ctx->async_wait.completion);
	spin_unlock_bh(&ctx->decrypt_compl_lock);
}

static int tls_do_decryption(struct sock *sk,
			     struct sk_buff *skb,
			     struct scatterlist *sgin,
			     struct scatterlist *sgout,
			     char *iv_recv,
			     size_t data_len,
			     struct aead_request *aead_req,
			     bool async)
{
	struct tls_context *tls_ctx = tls_get_ctx(sk);
	struct tls_prot_info *prot = &tls_ctx->prot_info;
	struct tls_sw_context_rx *ctx = tls_sw_ctx_rx(tls_ctx);
	int ret;

	aead_request_set_tfm(aead_req, ctx->aead_recv);
	aead_request_set_ad(aead_req, prot->aad_size);
	aead_request_set_crypt(aead_req, sgin, sgout,
			       data_len + prot->tag_size,
			       (u8 *)iv_recv);

	if (async) {
		/* Using skb->sk to push sk through to crypto async callback
		 * handler. This allows propagating errors up to the socket
		 * if needed. It _must_ be cleared in the async handler
		 * before consume_skb is called. We _know_ skb->sk is NULL
		 * because it is a clone from strparser.
		 */
		skb->sk = sk;
		aead_request_set_callback(aead_req,
					  CRYPTO_TFM_REQ_MAY_BACKLOG,
					  tls_decrypt_done, skb);
		atomic_inc(&ctx->decrypt_pending);
	} else {
		aead_request_set_callback(aead_req,
					  CRYPTO_TFM_REQ_MAY_BACKLOG,
					  crypto_req_done, &ctx->async_wait);
	}

	ret = crypto_aead_decrypt(aead_req);
	if (ret == -EINPROGRESS) {
		if (async)
			return ret;

		ret = crypto_wait_req(ret, &ctx->async_wait);
	}

	if (async)
		atomic_dec(&ctx->decrypt_pending);

	return ret;
}

static void tls_trim_both_msgs(struct sock *sk, int target_size)
{
	struct tls_context *tls_ctx = tls_get_ctx(sk);
	struct tls_prot_info *prot = &tls_ctx->prot_info;
	struct tls_sw_context_tx *ctx = tls_sw_ctx_tx(tls_ctx);
	struct tls_rec *rec = ctx->open_rec;

	sk_msg_trim(sk, &rec->msg_plaintext, target_size);
	if (target_size > 0)
		target_size += prot->overhead_size;
	sk_msg_trim(sk, &rec->msg_encrypted, target_size);
}

static int tls_alloc_encrypted_msg(struct sock *sk, int len)
{
	struct tls_context *tls_ctx = tls_get_ctx(sk);
	struct tls_sw_context_tx *ctx = tls_sw_ctx_tx(tls_ctx);
	struct tls_rec *rec = ctx->open_rec;
	struct sk_msg *msg_en = &rec->msg_encrypted;

	return sk_msg_alloc(sk, msg_en, len, 0);
}

static int tls_clone_plaintext_msg(struct sock *sk, int required)
{
	struct tls_context *tls_ctx = tls_get_ctx(sk);
	struct tls_prot_info *prot = &tls_ctx->prot_info;
	struct tls_sw_context_tx *ctx = tls_sw_ctx_tx(tls_ctx);
	struct tls_rec *rec = ctx->open_rec;
	struct sk_msg *msg_pl = &rec->msg_plaintext;
	struct sk_msg *msg_en = &rec->msg_encrypted;
	int skip, len;

	/* We add page references worth len bytes from encrypted sg
	 * at the end of plaintext sg. It is guaranteed that msg_en
	 * has enough required room (ensured by caller).
	 */
	len = required - msg_pl->sg.size;

	/* Skip initial bytes in msg_en's data to be able to use
	 * same offset of both plain and encrypted data.
	 */
	skip = prot->prepend_size + msg_pl->sg.size;

	return sk_msg_clone(sk, msg_pl, msg_en, skip, len);
}

static struct tls_rec *tls_get_rec(struct sock *sk)
{
	struct tls_context *tls_ctx = tls_get_ctx(sk);
	struct tls_prot_info *prot = &tls_ctx->prot_info;
	struct tls_sw_context_tx *ctx = tls_sw_ctx_tx(tls_ctx);
	struct sk_msg *msg_pl, *msg_en;
	struct tls_rec *rec;
	int mem_size;

	mem_size = sizeof(struct tls_rec) + crypto_aead_reqsize(ctx->aead_send);

	rec = kzalloc(mem_size, sk->sk_allocation);
	if (!rec)
		return NULL;

	msg_pl = &rec->msg_plaintext;
	msg_en = &rec->msg_encrypted;

	sk_msg_init(msg_pl);
	sk_msg_init(msg_en);

	sg_init_table(rec->sg_aead_in, 2);
	sg_set_buf(&rec->sg_aead_in[0], rec->aad_space, prot->aad_size);
	sg_unmark_end(&rec->sg_aead_in[1]);

	sg_init_table(rec->sg_aead_out, 2);
	sg_set_buf(&rec->sg_aead_out[0], rec->aad_space, prot->aad_size);
	sg_unmark_end(&rec->sg_aead_out[1]);

	return rec;
}

static void tls_free_rec(struct sock *sk, struct tls_rec *rec)
{
	sk_msg_free(sk, &rec->msg_encrypted);
	sk_msg_free(sk, &rec->msg_plaintext);
	kfree(rec);
}

static void tls_free_open_rec(struct sock *sk)
{
	struct tls_context *tls_ctx = tls_get_ctx(sk);
	struct tls_sw_context_tx *ctx = tls_sw_ctx_tx(tls_ctx);
	struct tls_rec *rec = ctx->open_rec;

	if (rec) {
		tls_free_rec(sk, rec);
		ctx->open_rec = NULL;
	}
}

int tls_tx_records(struct sock *sk, int flags)
{
	struct tls_context *tls_ctx = tls_get_ctx(sk);
	struct tls_sw_context_tx *ctx = tls_sw_ctx_tx(tls_ctx);
	struct tls_rec *rec, *tmp;
	struct sk_msg *msg_en;
	int tx_flags, rc = 0;

	if (tls_is_partially_sent_record(tls_ctx)) {
		rec = list_first_entry(&ctx->tx_list,
				       struct tls_rec, list);

		if (flags == -1)
			tx_flags = rec->tx_flags;
		else
			tx_flags = flags;

		rc = tls_push_partial_record(sk, tls_ctx, tx_flags);
		if (rc)
			goto tx_err;

		/* Full record has been transmitted.
		 * Remove the head of tx_list
		 */
		list_del(&rec->list);
		sk_msg_free(sk, &rec->msg_plaintext);
		kfree(rec);
	}

	/* Tx all ready records */
	list_for_each_entry_safe(rec, tmp, &ctx->tx_list, list) {
		if (READ_ONCE(rec->tx_ready)) {
			if (flags == -1)
				tx_flags = rec->tx_flags;
			else
				tx_flags = flags;

			msg_en = &rec->msg_encrypted;
			rc = tls_push_sg(sk, tls_ctx,
					 &msg_en->sg.data[msg_en->sg.curr],
					 0, tx_flags);
			if (rc)
				goto tx_err;

			list_del(&rec->list);
			sk_msg_free(sk, &rec->msg_plaintext);
			kfree(rec);
		} else {
			break;
		}
	}

tx_err:
	if (rc < 0 && rc != -EAGAIN)
		tls_err_abort(sk, EBADMSG);

	return rc;
}

static void tls_encrypt_done(struct crypto_async_request *req, int err)
{
	struct aead_request *aead_req = (struct aead_request *)req;
	struct sock *sk = req->data;
	struct tls_context *tls_ctx = tls_get_ctx(sk);
	struct tls_prot_info *prot = &tls_ctx->prot_info;
	struct tls_sw_context_tx *ctx = tls_sw_ctx_tx(tls_ctx);
	struct scatterlist *sge;
	struct sk_msg *msg_en;
	struct tls_rec *rec;
	bool ready = false;
	int pending;

	rec = container_of(aead_req, struct tls_rec, aead_req);
	msg_en = &rec->msg_encrypted;

	sge = sk_msg_elem(msg_en, msg_en->sg.curr);
	sge->offset -= prot->prepend_size;
	sge->length += prot->prepend_size;

	/* Check if error is previously set on socket */
	if (err || sk->sk_err) {
		rec = NULL;

		/* If err is already set on socket, return the same code */
		if (sk->sk_err) {
			ctx->async_wait.err = sk->sk_err;
		} else {
			ctx->async_wait.err = err;
			tls_err_abort(sk, err);
		}
	}

	if (rec) {
		struct tls_rec *first_rec;

		/* Mark the record as ready for transmission */
		smp_store_mb(rec->tx_ready, true);

		/* If received record is at head of tx_list, schedule tx */
		first_rec = list_first_entry(&ctx->tx_list,
					     struct tls_rec, list);
		if (rec == first_rec)
			ready = true;
	}

	spin_lock_bh(&ctx->encrypt_compl_lock);
	pending = atomic_dec_return(&ctx->encrypt_pending);

	if (!pending && ctx->async_notify)
		complete(&ctx->async_wait.completion);
	spin_unlock_bh(&ctx->encrypt_compl_lock);

	if (!ready)
		return;

	/* Schedule the transmission */
	if (!test_and_set_bit(BIT_TX_SCHEDULED, &ctx->tx_bitmask))
		schedule_delayed_work(&ctx->tx_work.work, 1);
}

static int tls_do_encryption(struct sock *sk,
			     struct tls_context *tls_ctx,
			     struct tls_sw_context_tx *ctx,
			     struct aead_request *aead_req,
			     size_t data_len, u32 start)
{
	struct tls_prot_info *prot = &tls_ctx->prot_info;
	struct tls_rec *rec = ctx->open_rec;
	struct sk_msg *msg_en = &rec->msg_encrypted;
	struct scatterlist *sge = sk_msg_elem(msg_en, start);
	int rc, iv_offset = 0;

	/* For CCM based ciphers, first byte of IV is a constant */
	if (prot->cipher_type == TLS_CIPHER_AES_CCM_128) {
		rec->iv_data[0] = TLS_AES_CCM_IV_B0_BYTE;
		iv_offset = 1;
	}

	memcpy(&rec->iv_data[iv_offset], tls_ctx->tx.iv,
	       prot->iv_size + prot->salt_size);

	xor_iv_with_seq(prot->version, rec->iv_data, tls_ctx->tx.rec_seq);

	sge->offset += prot->prepend_size;
	sge->length -= prot->prepend_size;

	msg_en->sg.curr = start;

	aead_request_set_tfm(aead_req, ctx->aead_send);
	aead_request_set_ad(aead_req, prot->aad_size);
	aead_request_set_crypt(aead_req, rec->sg_aead_in,
			       rec->sg_aead_out,
			       data_len, rec->iv_data);

	aead_request_set_callback(aead_req, CRYPTO_TFM_REQ_MAY_BACKLOG,
				  tls_encrypt_done, sk);

	/* Add the record in tx_list */
	list_add_tail((struct list_head *)&rec->list, &ctx->tx_list);
	atomic_inc(&ctx->encrypt_pending);

	rc = crypto_aead_encrypt(aead_req);
	if (!rc || rc != -EINPROGRESS) {
		atomic_dec(&ctx->encrypt_pending);
		sge->offset -= prot->prepend_size;
		sge->length += prot->prepend_size;
	}

	if (!rc) {
		WRITE_ONCE(rec->tx_ready, true);
	} else if (rc != -EINPROGRESS) {
		list_del(&rec->list);
		return rc;
	}

	/* Unhook the record from context if encryption is not failure */
	ctx->open_rec = NULL;
	tls_advance_record_sn(sk, prot, &tls_ctx->tx);
	return rc;
}

static int tls_split_open_record(struct sock *sk, struct tls_rec *from,
				 struct tls_rec **to, struct sk_msg *msg_opl,
				 struct sk_msg *msg_oen, u32 split_point,
				 u32 tx_overhead_size, u32 *orig_end)
{
	u32 i, j, bytes = 0, apply = msg_opl->apply_bytes;
	struct scatterlist *sge, *osge, *nsge;
	u32 orig_size = msg_opl->sg.size;
	struct scatterlist tmp = { };
	struct sk_msg *msg_npl;
	struct tls_rec *new;
	int ret;

	new = tls_get_rec(sk);
	if (!new)
		return -ENOMEM;
	ret = sk_msg_alloc(sk, &new->msg_encrypted, msg_opl->sg.size +
			   tx_overhead_size, 0);
	if (ret < 0) {
		tls_free_rec(sk, new);
		return ret;
	}

	*orig_end = msg_opl->sg.end;
	i = msg_opl->sg.start;
	sge = sk_msg_elem(msg_opl, i);
	while (apply && sge->length) {
		if (sge->length > apply) {
			u32 len = sge->length - apply;

			get_page(sg_page(sge));
			sg_set_page(&tmp, sg_page(sge), len,
				    sge->offset + apply);
			sge->length = apply;
			bytes += apply;
			apply = 0;
		} else {
			apply -= sge->length;
			bytes += sge->length;
		}

		sk_msg_iter_var_next(i);
		if (i == msg_opl->sg.end)
			break;
		sge = sk_msg_elem(msg_opl, i);
	}

	msg_opl->sg.end = i;
	msg_opl->sg.curr = i;
	msg_opl->sg.copybreak = 0;
	msg_opl->apply_bytes = 0;
	msg_opl->sg.size = bytes;

	msg_npl = &new->msg_plaintext;
	msg_npl->apply_bytes = apply;
	msg_npl->sg.size = orig_size - bytes;

	j = msg_npl->sg.start;
	nsge = sk_msg_elem(msg_npl, j);
	if (tmp.length) {
		memcpy(nsge, &tmp, sizeof(*nsge));
		sk_msg_iter_var_next(j);
		nsge = sk_msg_elem(msg_npl, j);
	}

	osge = sk_msg_elem(msg_opl, i);
	while (osge->length) {
		memcpy(nsge, osge, sizeof(*nsge));
		sg_unmark_end(nsge);
		sk_msg_iter_var_next(i);
		sk_msg_iter_var_next(j);
		if (i == *orig_end)
			break;
		osge = sk_msg_elem(msg_opl, i);
		nsge = sk_msg_elem(msg_npl, j);
	}

	msg_npl->sg.end = j;
	msg_npl->sg.curr = j;
	msg_npl->sg.copybreak = 0;

	*to = new;
	return 0;
}

static void tls_merge_open_record(struct sock *sk, struct tls_rec *to,
				  struct tls_rec *from, u32 orig_end)
{
	struct sk_msg *msg_npl = &from->msg_plaintext;
	struct sk_msg *msg_opl = &to->msg_plaintext;
	struct scatterlist *osge, *nsge;
	u32 i, j;

	i = msg_opl->sg.end;
	sk_msg_iter_var_prev(i);
	j = msg_npl->sg.start;

	osge = sk_msg_elem(msg_opl, i);
	nsge = sk_msg_elem(msg_npl, j);

	if (sg_page(osge) == sg_page(nsge) &&
	    osge->offset + osge->length == nsge->offset) {
		osge->length += nsge->length;
		put_page(sg_page(nsge));
	}

	msg_opl->sg.end = orig_end;
	msg_opl->sg.curr = orig_end;
	msg_opl->sg.copybreak = 0;
	msg_opl->apply_bytes = msg_opl->sg.size + msg_npl->sg.size;
	msg_opl->sg.size += msg_npl->sg.size;

	sk_msg_free(sk, &to->msg_encrypted);
	sk_msg_xfer_full(&to->msg_encrypted, &from->msg_encrypted);

	kfree(from);
}

static int tls_push_record(struct sock *sk, int flags,
			   unsigned char record_type)
{
	struct tls_context *tls_ctx = tls_get_ctx(sk);
	struct tls_prot_info *prot = &tls_ctx->prot_info;
	struct tls_sw_context_tx *ctx = tls_sw_ctx_tx(tls_ctx);
	struct tls_rec *rec = ctx->open_rec, *tmp = NULL;
	u32 i, split_point, uninitialized_var(orig_end);
	struct sk_msg *msg_pl, *msg_en;
	struct aead_request *req;
	bool split;
	int rc;

	if (!rec)
		return 0;

	msg_pl = &rec->msg_plaintext;
	msg_en = &rec->msg_encrypted;

	split_point = msg_pl->apply_bytes;
	split = split_point && split_point < msg_pl->sg.size;
	if (unlikely((!split &&
		      msg_pl->sg.size +
		      prot->overhead_size > msg_en->sg.size) ||
		     (split &&
		      split_point +
		      prot->overhead_size > msg_en->sg.size))) {
		split = true;
		split_point = msg_en->sg.size;
	}
	if (split) {
		rc = tls_split_open_record(sk, rec, &tmp, msg_pl, msg_en,
					   split_point, prot->overhead_size,
					   &orig_end);
		if (rc < 0)
			return rc;
		/* This can happen if above tls_split_open_record allocates
		 * a single large encryption buffer instead of two smaller
		 * ones. In this case adjust pointers and continue without
		 * split.
		 */
		if (!msg_pl->sg.size) {
			tls_merge_open_record(sk, rec, tmp, orig_end);
			msg_pl = &rec->msg_plaintext;
			msg_en = &rec->msg_encrypted;
			split = false;
		}
		sk_msg_trim(sk, msg_en, msg_pl->sg.size +
			    prot->overhead_size);
	}

	rec->tx_flags = flags;
	req = &rec->aead_req;

	i = msg_pl->sg.end;
	sk_msg_iter_var_prev(i);

	rec->content_type = record_type;
	if (prot->version == TLS_1_3_VERSION) {
		/* Add content type to end of message.  No padding added */
		sg_set_buf(&rec->sg_content_type, &rec->content_type, 1);
		sg_mark_end(&rec->sg_content_type);
		sg_chain(msg_pl->sg.data, msg_pl->sg.end + 1,
			 &rec->sg_content_type);
	} else {
		sg_mark_end(sk_msg_elem(msg_pl, i));
	}

	if (msg_pl->sg.end < msg_pl->sg.start) {
		sg_chain(&msg_pl->sg.data[msg_pl->sg.start],
			 MAX_SKB_FRAGS - msg_pl->sg.start + 1,
			 msg_pl->sg.data);
	}

	i = msg_pl->sg.start;
	sg_chain(rec->sg_aead_in, 2, &msg_pl->sg.data[i]);

	i = msg_en->sg.end;
	sk_msg_iter_var_prev(i);
	sg_mark_end(sk_msg_elem(msg_en, i));

	i = msg_en->sg.start;
	sg_chain(rec->sg_aead_out, 2, &msg_en->sg.data[i]);

	tls_make_aad(rec->aad_space, msg_pl->sg.size + prot->tail_size,
		     tls_ctx->tx.rec_seq, prot->rec_seq_size,
		     record_type, prot->version);

	tls_fill_prepend(tls_ctx,
			 page_address(sg_page(&msg_en->sg.data[i])) +
			 msg_en->sg.data[i].offset,
			 msg_pl->sg.size + prot->tail_size,
			 record_type, prot->version);

	tls_ctx->pending_open_record_frags = false;

	rc = tls_do_encryption(sk, tls_ctx, ctx, req,
			       msg_pl->sg.size + prot->tail_size, i);
	if (rc < 0) {
		if (rc != -EINPROGRESS) {
			tls_err_abort(sk, EBADMSG);
			if (split) {
				tls_ctx->pending_open_record_frags = true;
				tls_merge_open_record(sk, rec, tmp, orig_end);
			}
		}
		ctx->async_capable = 1;
		return rc;
	} else if (split) {
		msg_pl = &tmp->msg_plaintext;
		msg_en = &tmp->msg_encrypted;
		sk_msg_trim(sk, msg_en, msg_pl->sg.size + prot->overhead_size);
		tls_ctx->pending_open_record_frags = true;
		ctx->open_rec = tmp;
	}

	return tls_tx_records(sk, flags);
}

static int bpf_exec_tx_verdict(struct sk_msg *msg, struct sock *sk,
			       bool full_record, u8 record_type,
			       ssize_t *copied, int flags)
{
	struct tls_context *tls_ctx = tls_get_ctx(sk);
	struct tls_sw_context_tx *ctx = tls_sw_ctx_tx(tls_ctx);
	struct sk_msg msg_redir = { };
	struct sk_psock *psock;
	struct sock *sk_redir;
	struct tls_rec *rec;
	bool enospc, policy;
	int err = 0, send;
	u32 delta = 0;

	policy = !(flags & MSG_SENDPAGE_NOPOLICY);
	psock = sk_psock_get(sk);
	if (!psock || !policy) {
		err = tls_push_record(sk, flags, record_type);
<<<<<<< HEAD
		if (err && err != -EINPROGRESS) {
=======
		if (err && sk->sk_err == EBADMSG) {
>>>>>>> 04d5ce62
			*copied -= sk_msg_free(sk, msg);
			tls_free_open_rec(sk);
			err = -sk->sk_err;
		}
		if (psock)
			sk_psock_put(sk, psock);
		return err;
	}
more_data:
	enospc = sk_msg_full(msg);
	if (psock->eval == __SK_NONE) {
		delta = msg->sg.size;
		psock->eval = sk_psock_msg_verdict(sk, psock, msg);
		delta -= msg->sg.size;
	}
	if (msg->cork_bytes && msg->cork_bytes > msg->sg.size &&
	    !enospc && !full_record) {
		err = -ENOSPC;
		goto out_err;
	}
	msg->cork_bytes = 0;
	send = msg->sg.size;
	if (msg->apply_bytes && msg->apply_bytes < send)
		send = msg->apply_bytes;

	switch (psock->eval) {
	case __SK_PASS:
		err = tls_push_record(sk, flags, record_type);
<<<<<<< HEAD
		if (err && err != -EINPROGRESS) {
=======
		if (err && sk->sk_err == EBADMSG) {
>>>>>>> 04d5ce62
			*copied -= sk_msg_free(sk, msg);
			tls_free_open_rec(sk);
			err = -sk->sk_err;
			goto out_err;
		}
		break;
	case __SK_REDIRECT:
		sk_redir = psock->sk_redir;
		memcpy(&msg_redir, msg, sizeof(*msg));
		if (msg->apply_bytes < send)
			msg->apply_bytes = 0;
		else
			msg->apply_bytes -= send;
		sk_msg_return_zero(sk, msg, send);
		msg->sg.size -= send;
		release_sock(sk);
		err = tcp_bpf_sendmsg_redir(sk_redir, &msg_redir, send, flags);
		lock_sock(sk);
		if (err < 0) {
			*copied -= sk_msg_free_nocharge(sk, &msg_redir);
			msg->sg.size = 0;
		}
		if (msg->sg.size == 0)
			tls_free_open_rec(sk);
		break;
	case __SK_DROP:
	default:
		sk_msg_free_partial(sk, msg, send);
		if (msg->apply_bytes < send)
			msg->apply_bytes = 0;
		else
			msg->apply_bytes -= send;
		if (msg->sg.size == 0)
			tls_free_open_rec(sk);
		*copied -= (send + delta);
		err = -EACCES;
	}

	if (likely(!err)) {
		bool reset_eval = !ctx->open_rec;

		rec = ctx->open_rec;
		if (rec) {
			msg = &rec->msg_plaintext;
			if (!msg->apply_bytes)
				reset_eval = true;
		}
		if (reset_eval) {
			psock->eval = __SK_NONE;
			if (psock->sk_redir) {
				sock_put(psock->sk_redir);
				psock->sk_redir = NULL;
			}
		}
		if (rec)
			goto more_data;
	}
 out_err:
	sk_psock_put(sk, psock);
	return err;
}

static int tls_sw_push_pending_record(struct sock *sk, int flags)
{
	struct tls_context *tls_ctx = tls_get_ctx(sk);
	struct tls_sw_context_tx *ctx = tls_sw_ctx_tx(tls_ctx);
	struct tls_rec *rec = ctx->open_rec;
	struct sk_msg *msg_pl;
	size_t copied;

	if (!rec)
		return 0;

	msg_pl = &rec->msg_plaintext;
	copied = msg_pl->sg.size;
	if (!copied)
		return 0;

	return bpf_exec_tx_verdict(msg_pl, sk, true, TLS_RECORD_TYPE_DATA,
				   &copied, flags);
}

int tls_sw_sendmsg(struct sock *sk, struct msghdr *msg, size_t size)
{
	long timeo = sock_sndtimeo(sk, msg->msg_flags & MSG_DONTWAIT);
	struct tls_context *tls_ctx = tls_get_ctx(sk);
	struct tls_prot_info *prot = &tls_ctx->prot_info;
	struct tls_sw_context_tx *ctx = tls_sw_ctx_tx(tls_ctx);
	bool async_capable = ctx->async_capable;
	unsigned char record_type = TLS_RECORD_TYPE_DATA;
	bool is_kvec = iov_iter_is_kvec(&msg->msg_iter);
	bool eor = !(msg->msg_flags & MSG_MORE);
	size_t try_to_copy;
	ssize_t copied = 0;
	struct sk_msg *msg_pl, *msg_en;
	struct tls_rec *rec;
	int required_size;
	int num_async = 0;
	bool full_record;
	int record_room;
	int num_zc = 0;
	int orig_size;
	int ret = 0;
	int pending;

	if (msg->msg_flags & ~(MSG_MORE | MSG_DONTWAIT | MSG_NOSIGNAL))
		return -EOPNOTSUPP;

	mutex_lock(&tls_ctx->tx_lock);
	lock_sock(sk);

	if (unlikely(msg->msg_controllen)) {
		ret = tls_proccess_cmsg(sk, msg, &record_type);
		if (ret) {
			if (ret == -EINPROGRESS)
				num_async++;
			else if (ret != -EAGAIN)
				goto send_end;
		}
	}

	while (msg_data_left(msg)) {
		if (sk->sk_err) {
			ret = -sk->sk_err;
			goto send_end;
		}

		if (ctx->open_rec)
			rec = ctx->open_rec;
		else
			rec = ctx->open_rec = tls_get_rec(sk);
		if (!rec) {
			ret = -ENOMEM;
			goto send_end;
		}

		msg_pl = &rec->msg_plaintext;
		msg_en = &rec->msg_encrypted;

		orig_size = msg_pl->sg.size;
		full_record = false;
		try_to_copy = msg_data_left(msg);
		record_room = TLS_MAX_PAYLOAD_SIZE - msg_pl->sg.size;
		if (try_to_copy >= record_room) {
			try_to_copy = record_room;
			full_record = true;
		}

		required_size = msg_pl->sg.size + try_to_copy +
				prot->overhead_size;

		if (!sk_stream_memory_free(sk))
			goto wait_for_sndbuf;

alloc_encrypted:
		ret = tls_alloc_encrypted_msg(sk, required_size);
		if (ret) {
			if (ret != -ENOSPC)
				goto wait_for_memory;

			/* Adjust try_to_copy according to the amount that was
			 * actually allocated. The difference is due
			 * to max sg elements limit
			 */
			try_to_copy -= required_size - msg_en->sg.size;
			full_record = true;
		}

		if (!is_kvec && (full_record || eor) && !async_capable) {
			u32 first = msg_pl->sg.end;

			ret = sk_msg_zerocopy_from_iter(sk, &msg->msg_iter,
							msg_pl, try_to_copy);
			if (ret)
				goto fallback_to_reg_send;

			num_zc++;
			copied += try_to_copy;

			sk_msg_sg_copy_set(msg_pl, first);
			ret = bpf_exec_tx_verdict(msg_pl, sk, full_record,
						  record_type, &copied,
						  msg->msg_flags);
			if (ret) {
				if (ret == -EINPROGRESS)
					num_async++;
				else if (ret == -ENOMEM)
					goto wait_for_memory;
				else if (ctx->open_rec && ret == -ENOSPC)
					goto rollback_iter;
				else if (ret != -EAGAIN)
					goto send_end;
			}
			continue;
rollback_iter:
			copied -= try_to_copy;
			sk_msg_sg_copy_clear(msg_pl, first);
			iov_iter_revert(&msg->msg_iter,
					msg_pl->sg.size - orig_size);
fallback_to_reg_send:
			sk_msg_trim(sk, msg_pl, orig_size);
		}

		required_size = msg_pl->sg.size + try_to_copy;

		ret = tls_clone_plaintext_msg(sk, required_size);
		if (ret) {
			if (ret != -ENOSPC)
				goto send_end;

			/* Adjust try_to_copy according to the amount that was
			 * actually allocated. The difference is due
			 * to max sg elements limit
			 */
			try_to_copy -= required_size - msg_pl->sg.size;
			full_record = true;
			sk_msg_trim(sk, msg_en,
				    msg_pl->sg.size + prot->overhead_size);
		}

		if (try_to_copy) {
			ret = sk_msg_memcopy_from_iter(sk, &msg->msg_iter,
						       msg_pl, try_to_copy);
			if (ret < 0)
				goto trim_sgl;
		}

		/* Open records defined only if successfully copied, otherwise
		 * we would trim the sg but not reset the open record frags.
		 */
		tls_ctx->pending_open_record_frags = true;
		copied += try_to_copy;
		if (full_record || eor) {
			ret = bpf_exec_tx_verdict(msg_pl, sk, full_record,
						  record_type, &copied,
						  msg->msg_flags);
			if (ret) {
				if (ret == -EINPROGRESS)
					num_async++;
				else if (ret == -ENOMEM)
					goto wait_for_memory;
				else if (ret != -EAGAIN) {
					if (ret == -ENOSPC)
						ret = 0;
					goto send_end;
				}
			}
		}

		continue;

wait_for_sndbuf:
		set_bit(SOCK_NOSPACE, &sk->sk_socket->flags);
wait_for_memory:
		ret = sk_stream_wait_memory(sk, &timeo);
		if (ret) {
trim_sgl:
			if (ctx->open_rec)
				tls_trim_both_msgs(sk, orig_size);
			goto send_end;
		}

		if (ctx->open_rec && msg_en->sg.size < required_size)
			goto alloc_encrypted;
	}

	if (!num_async) {
		goto send_end;
	} else if (num_zc) {
		/* Wait for pending encryptions to get completed */
		spin_lock_bh(&ctx->encrypt_compl_lock);
		ctx->async_notify = true;

		pending = atomic_read(&ctx->encrypt_pending);
		spin_unlock_bh(&ctx->encrypt_compl_lock);
		if (pending)
			crypto_wait_req(-EINPROGRESS, &ctx->async_wait);
		else
			reinit_completion(&ctx->async_wait.completion);

		/* There can be no concurrent accesses, since we have no
		 * pending encrypt operations
		 */
		WRITE_ONCE(ctx->async_notify, false);

		if (ctx->async_wait.err) {
			ret = ctx->async_wait.err;
			copied = 0;
		}
	}

	/* Transmit if any encryptions have completed */
	if (test_and_clear_bit(BIT_TX_SCHEDULED, &ctx->tx_bitmask)) {
		cancel_delayed_work(&ctx->tx_work.work);
		tls_tx_records(sk, msg->msg_flags);
	}

send_end:
	ret = sk_stream_error(sk, msg->msg_flags, ret);

	release_sock(sk);
	mutex_unlock(&tls_ctx->tx_lock);
	return copied > 0 ? copied : ret;
}

static int tls_sw_do_sendpage(struct sock *sk, struct page *page,
			      int offset, size_t size, int flags)
{
	long timeo = sock_sndtimeo(sk, flags & MSG_DONTWAIT);
	struct tls_context *tls_ctx = tls_get_ctx(sk);
	struct tls_sw_context_tx *ctx = tls_sw_ctx_tx(tls_ctx);
	struct tls_prot_info *prot = &tls_ctx->prot_info;
	unsigned char record_type = TLS_RECORD_TYPE_DATA;
	struct sk_msg *msg_pl;
	struct tls_rec *rec;
	int num_async = 0;
	ssize_t copied = 0;
	bool full_record;
	int record_room;
	int ret = 0;
	bool eor;

	eor = !(flags & (MSG_MORE | MSG_SENDPAGE_NOTLAST));
	sk_clear_bit(SOCKWQ_ASYNC_NOSPACE, sk);

	/* Call the sk_stream functions to manage the sndbuf mem. */
	while (size > 0) {
		size_t copy, required_size;

		if (sk->sk_err) {
			ret = -sk->sk_err;
			goto sendpage_end;
		}

		if (ctx->open_rec)
			rec = ctx->open_rec;
		else
			rec = ctx->open_rec = tls_get_rec(sk);
		if (!rec) {
			ret = -ENOMEM;
			goto sendpage_end;
		}

		msg_pl = &rec->msg_plaintext;

		full_record = false;
		record_room = TLS_MAX_PAYLOAD_SIZE - msg_pl->sg.size;
		copy = size;
		if (copy >= record_room) {
			copy = record_room;
			full_record = true;
		}

		required_size = msg_pl->sg.size + copy + prot->overhead_size;

		if (!sk_stream_memory_free(sk))
			goto wait_for_sndbuf;
alloc_payload:
		ret = tls_alloc_encrypted_msg(sk, required_size);
		if (ret) {
			if (ret != -ENOSPC)
				goto wait_for_memory;

			/* Adjust copy according to the amount that was
			 * actually allocated. The difference is due
			 * to max sg elements limit
			 */
			copy -= required_size - msg_pl->sg.size;
			full_record = true;
		}

		sk_msg_page_add(msg_pl, page, copy, offset);
		sk_mem_charge(sk, copy);

		offset += copy;
		size -= copy;
		copied += copy;

		tls_ctx->pending_open_record_frags = true;
		if (full_record || eor || sk_msg_full(msg_pl)) {
			ret = bpf_exec_tx_verdict(msg_pl, sk, full_record,
						  record_type, &copied, flags);
			if (ret) {
				if (ret == -EINPROGRESS)
					num_async++;
				else if (ret == -ENOMEM)
					goto wait_for_memory;
				else if (ret != -EAGAIN) {
					if (ret == -ENOSPC)
						ret = 0;
					goto sendpage_end;
				}
			}
		}
		continue;
wait_for_sndbuf:
		set_bit(SOCK_NOSPACE, &sk->sk_socket->flags);
wait_for_memory:
		ret = sk_stream_wait_memory(sk, &timeo);
		if (ret) {
			if (ctx->open_rec)
				tls_trim_both_msgs(sk, msg_pl->sg.size);
			goto sendpage_end;
		}

		if (ctx->open_rec)
			goto alloc_payload;
	}

	if (num_async) {
		/* Transmit if any encryptions have completed */
		if (test_and_clear_bit(BIT_TX_SCHEDULED, &ctx->tx_bitmask)) {
			cancel_delayed_work(&ctx->tx_work.work);
			tls_tx_records(sk, flags);
		}
	}
sendpage_end:
	ret = sk_stream_error(sk, flags, ret);
	return copied > 0 ? copied : ret;
}

int tls_sw_sendpage_locked(struct sock *sk, struct page *page,
			   int offset, size_t size, int flags)
{
	if (flags & ~(MSG_MORE | MSG_DONTWAIT | MSG_NOSIGNAL |
		      MSG_SENDPAGE_NOTLAST | MSG_SENDPAGE_NOPOLICY |
		      MSG_NO_SHARED_FRAGS))
		return -EOPNOTSUPP;

	return tls_sw_do_sendpage(sk, page, offset, size, flags);
}

int tls_sw_sendpage(struct sock *sk, struct page *page,
		    int offset, size_t size, int flags)
{
	struct tls_context *tls_ctx = tls_get_ctx(sk);
	int ret;

	if (flags & ~(MSG_MORE | MSG_DONTWAIT | MSG_NOSIGNAL |
		      MSG_SENDPAGE_NOTLAST | MSG_SENDPAGE_NOPOLICY))
		return -EOPNOTSUPP;

	mutex_lock(&tls_ctx->tx_lock);
	lock_sock(sk);
	ret = tls_sw_do_sendpage(sk, page, offset, size, flags);
	release_sock(sk);
	mutex_unlock(&tls_ctx->tx_lock);
	return ret;
}

static struct sk_buff *tls_wait_data(struct sock *sk, struct sk_psock *psock,
				     int flags, long timeo, int *err)
{
	struct tls_context *tls_ctx = tls_get_ctx(sk);
	struct tls_sw_context_rx *ctx = tls_sw_ctx_rx(tls_ctx);
	struct sk_buff *skb;
	DEFINE_WAIT_FUNC(wait, woken_wake_function);

	while (!(skb = ctx->recv_pkt) && sk_psock_queue_empty(psock)) {
		if (sk->sk_err) {
			*err = sock_error(sk);
			return NULL;
		}

		if (sk->sk_shutdown & RCV_SHUTDOWN)
			return NULL;

		if (sock_flag(sk, SOCK_DONE))
			return NULL;

		if ((flags & MSG_DONTWAIT) || !timeo) {
			*err = -EAGAIN;
			return NULL;
		}

		add_wait_queue(sk_sleep(sk), &wait);
		sk_set_bit(SOCKWQ_ASYNC_WAITDATA, sk);
		sk_wait_event(sk, &timeo,
			      ctx->recv_pkt != skb ||
			      !sk_psock_queue_empty(psock),
			      &wait);
		sk_clear_bit(SOCKWQ_ASYNC_WAITDATA, sk);
		remove_wait_queue(sk_sleep(sk), &wait);

		/* Handle signals */
		if (signal_pending(current)) {
			*err = sock_intr_errno(timeo);
			return NULL;
		}
	}

	return skb;
}

static int tls_setup_from_iter(struct sock *sk, struct iov_iter *from,
			       int length, int *pages_used,
			       unsigned int *size_used,
			       struct scatterlist *to,
			       int to_max_pages)
{
	int rc = 0, i = 0, num_elem = *pages_used, maxpages;
	struct page *pages[MAX_SKB_FRAGS];
	unsigned int size = *size_used;
	ssize_t copied, use;
	size_t offset;

	while (length > 0) {
		i = 0;
		maxpages = to_max_pages - num_elem;
		if (maxpages == 0) {
			rc = -EFAULT;
			goto out;
		}
		copied = iov_iter_get_pages(from, pages,
					    length,
					    maxpages, &offset);
		if (copied <= 0) {
			rc = -EFAULT;
			goto out;
		}

		iov_iter_advance(from, copied);

		length -= copied;
		size += copied;
		while (copied) {
			use = min_t(int, copied, PAGE_SIZE - offset);

			sg_set_page(&to[num_elem],
				    pages[i], use, offset);
			sg_unmark_end(&to[num_elem]);
			/* We do not uncharge memory from this API */

			offset = 0;
			copied -= use;

			i++;
			num_elem++;
		}
	}
	/* Mark the end in the last sg entry if newly added */
	if (num_elem > *pages_used)
		sg_mark_end(&to[num_elem - 1]);
out:
	if (rc)
		iov_iter_revert(from, size - *size_used);
	*size_used = size;
	*pages_used = num_elem;

	return rc;
}

/* This function decrypts the input skb into either out_iov or in out_sg
 * or in skb buffers itself. The input parameter 'zc' indicates if
 * zero-copy mode needs to be tried or not. With zero-copy mode, either
 * out_iov or out_sg must be non-NULL. In case both out_iov and out_sg are
 * NULL, then the decryption happens inside skb buffers itself, i.e.
 * zero-copy gets disabled and 'zc' is updated.
 */

static int decrypt_internal(struct sock *sk, struct sk_buff *skb,
			    struct iov_iter *out_iov,
			    struct scatterlist *out_sg,
			    int *chunk, bool *zc, bool async)
{
	struct tls_context *tls_ctx = tls_get_ctx(sk);
	struct tls_sw_context_rx *ctx = tls_sw_ctx_rx(tls_ctx);
	struct tls_prot_info *prot = &tls_ctx->prot_info;
	struct strp_msg *rxm = strp_msg(skb);
	int n_sgin, n_sgout, nsg, mem_size, aead_size, err, pages = 0;
	struct aead_request *aead_req;
	struct sk_buff *unused;
	u8 *aad, *iv, *mem = NULL;
	struct scatterlist *sgin = NULL;
	struct scatterlist *sgout = NULL;
	const int data_len = rxm->full_len - prot->overhead_size +
			     prot->tail_size;
	int iv_offset = 0;

	if (*zc && (out_iov || out_sg)) {
		if (out_iov)
			n_sgout = iov_iter_npages(out_iov, INT_MAX) + 1;
		else
			n_sgout = sg_nents(out_sg);
		n_sgin = skb_nsg(skb, rxm->offset + prot->prepend_size,
				 rxm->full_len - prot->prepend_size);
	} else {
		n_sgout = 0;
		*zc = false;
		n_sgin = skb_cow_data(skb, 0, &unused);
	}

	if (n_sgin < 1)
		return -EBADMSG;

	/* Increment to accommodate AAD */
	n_sgin = n_sgin + 1;

	nsg = n_sgin + n_sgout;

	aead_size = sizeof(*aead_req) + crypto_aead_reqsize(ctx->aead_recv);
	mem_size = aead_size + (nsg * sizeof(struct scatterlist));
	mem_size = mem_size + prot->aad_size;
	mem_size = mem_size + crypto_aead_ivsize(ctx->aead_recv);

	/* Allocate a single block of memory which contains
	 * aead_req || sgin[] || sgout[] || aad || iv.
	 * This order achieves correct alignment for aead_req, sgin, sgout.
	 */
	mem = kmalloc(mem_size, sk->sk_allocation);
	if (!mem)
		return -ENOMEM;

	/* Segment the allocated memory */
	aead_req = (struct aead_request *)mem;
	sgin = (struct scatterlist *)(mem + aead_size);
	sgout = sgin + n_sgin;
	aad = (u8 *)(sgout + n_sgout);
	iv = aad + prot->aad_size;

	/* For CCM based ciphers, first byte of nonce+iv is always '2' */
	if (prot->cipher_type == TLS_CIPHER_AES_CCM_128) {
		iv[0] = 2;
		iv_offset = 1;
	}

	/* Prepare IV */
	err = skb_copy_bits(skb, rxm->offset + TLS_HEADER_SIZE,
			    iv + iv_offset + prot->salt_size,
			    prot->iv_size);
	if (err < 0) {
		kfree(mem);
		return err;
	}
	if (prot->version == TLS_1_3_VERSION)
		memcpy(iv + iv_offset, tls_ctx->rx.iv,
		       crypto_aead_ivsize(ctx->aead_recv));
	else
		memcpy(iv + iv_offset, tls_ctx->rx.iv, prot->salt_size);

	xor_iv_with_seq(prot->version, iv, tls_ctx->rx.rec_seq);

	/* Prepare AAD */
	tls_make_aad(aad, rxm->full_len - prot->overhead_size +
		     prot->tail_size,
		     tls_ctx->rx.rec_seq, prot->rec_seq_size,
		     ctx->control, prot->version);

	/* Prepare sgin */
	sg_init_table(sgin, n_sgin);
	sg_set_buf(&sgin[0], aad, prot->aad_size);
	err = skb_to_sgvec(skb, &sgin[1],
			   rxm->offset + prot->prepend_size,
			   rxm->full_len - prot->prepend_size);
	if (err < 0) {
		kfree(mem);
		return err;
	}

	if (n_sgout) {
		if (out_iov) {
			sg_init_table(sgout, n_sgout);
			sg_set_buf(&sgout[0], aad, prot->aad_size);

			*chunk = 0;
			err = tls_setup_from_iter(sk, out_iov, data_len,
						  &pages, chunk, &sgout[1],
						  (n_sgout - 1));
			if (err < 0)
				goto fallback_to_reg_recv;
		} else if (out_sg) {
			memcpy(sgout, out_sg, n_sgout * sizeof(*sgout));
		} else {
			goto fallback_to_reg_recv;
		}
	} else {
fallback_to_reg_recv:
		sgout = sgin;
		pages = 0;
		*chunk = data_len;
		*zc = false;
	}

	/* Prepare and submit AEAD request */
	err = tls_do_decryption(sk, skb, sgin, sgout, iv,
				data_len, aead_req, async);
	if (err == -EINPROGRESS)
		return err;

	/* Release the pages in case iov was mapped to pages */
	for (; pages > 0; pages--)
		put_page(sg_page(&sgout[pages]));

	kfree(mem);
	return err;
}

static int decrypt_skb_update(struct sock *sk, struct sk_buff *skb,
			      struct iov_iter *dest, int *chunk, bool *zc,
			      bool async)
{
	struct tls_context *tls_ctx = tls_get_ctx(sk);
	struct tls_sw_context_rx *ctx = tls_sw_ctx_rx(tls_ctx);
	struct tls_prot_info *prot = &tls_ctx->prot_info;
	struct strp_msg *rxm = strp_msg(skb);
	int pad, err = 0;

	if (!ctx->decrypted) {
		if (tls_ctx->rx_conf == TLS_HW) {
			err = tls_device_decrypted(sk, tls_ctx, skb, rxm);
			if (err < 0)
				return err;
		}

		/* Still not decrypted after tls_device */
		if (!ctx->decrypted) {
			err = decrypt_internal(sk, skb, dest, NULL, chunk, zc,
					       async);
			if (err < 0) {
				if (err == -EINPROGRESS)
					tls_advance_record_sn(sk, prot,
							      &tls_ctx->rx);
				else if (err == -EBADMSG)
					TLS_INC_STATS(sock_net(sk),
						      LINUX_MIB_TLSDECRYPTERROR);
				return err;
			}
		} else {
			*zc = false;
		}

		pad = padding_length(ctx, prot, skb);
		if (pad < 0)
			return pad;

		rxm->full_len -= pad;
		rxm->offset += prot->prepend_size;
		rxm->full_len -= prot->overhead_size;
		tls_advance_record_sn(sk, prot, &tls_ctx->rx);
		ctx->decrypted = 1;
		ctx->saved_data_ready(sk);
	} else {
		*zc = false;
	}

	return err;
}

int decrypt_skb(struct sock *sk, struct sk_buff *skb,
		struct scatterlist *sgout)
{
	bool zc = true;
	int chunk;

	return decrypt_internal(sk, skb, NULL, sgout, &chunk, &zc, false);
}

static bool tls_sw_advance_skb(struct sock *sk, struct sk_buff *skb,
			       unsigned int len)
{
	struct tls_context *tls_ctx = tls_get_ctx(sk);
	struct tls_sw_context_rx *ctx = tls_sw_ctx_rx(tls_ctx);

	if (skb) {
		struct strp_msg *rxm = strp_msg(skb);

		if (len < rxm->full_len) {
			rxm->offset += len;
			rxm->full_len -= len;
			return false;
		}
		consume_skb(skb);
	}

	/* Finished with message */
	ctx->recv_pkt = NULL;
	__strp_unpause(&ctx->strp);

	return true;
}

/* This function traverses the rx_list in tls receive context to copies the
 * decrypted records into the buffer provided by caller zero copy is not
 * true. Further, the records are removed from the rx_list if it is not a peek
 * case and the record has been consumed completely.
 */
static int process_rx_list(struct tls_sw_context_rx *ctx,
			   struct msghdr *msg,
			   u8 *control,
			   bool *cmsg,
			   size_t skip,
			   size_t len,
			   bool zc,
			   bool is_peek)
{
	struct sk_buff *skb = skb_peek(&ctx->rx_list);
	u8 ctrl = *control;
	u8 msgc = *cmsg;
	struct tls_msg *tlm;
	ssize_t copied = 0;

	/* Set the record type in 'control' if caller didn't pass it */
	if (!ctrl && skb) {
		tlm = tls_msg(skb);
		ctrl = tlm->control;
	}

	while (skip && skb) {
		struct strp_msg *rxm = strp_msg(skb);
		tlm = tls_msg(skb);

		/* Cannot process a record of different type */
		if (ctrl != tlm->control)
			return 0;

		if (skip < rxm->full_len)
			break;

		skip = skip - rxm->full_len;
		skb = skb_peek_next(skb, &ctx->rx_list);
	}

	while (len && skb) {
		struct sk_buff *next_skb;
		struct strp_msg *rxm = strp_msg(skb);
		int chunk = min_t(unsigned int, rxm->full_len - skip, len);

		tlm = tls_msg(skb);

		/* Cannot process a record of different type */
		if (ctrl != tlm->control)
			return 0;

		/* Set record type if not already done. For a non-data record,
		 * do not proceed if record type could not be copied.
		 */
		if (!msgc) {
			int cerr = put_cmsg(msg, SOL_TLS, TLS_GET_RECORD_TYPE,
					    sizeof(ctrl), &ctrl);
			msgc = true;
			if (ctrl != TLS_RECORD_TYPE_DATA) {
				if (cerr || msg->msg_flags & MSG_CTRUNC)
					return -EIO;

				*cmsg = msgc;
			}
		}

		if (!zc || (rxm->full_len - skip) > len) {
			int err = skb_copy_datagram_msg(skb, rxm->offset + skip,
						    msg, chunk);
			if (err < 0)
				return err;
		}

		len = len - chunk;
		copied = copied + chunk;

		/* Consume the data from record if it is non-peek case*/
		if (!is_peek) {
			rxm->offset = rxm->offset + chunk;
			rxm->full_len = rxm->full_len - chunk;

			/* Return if there is unconsumed data in the record */
			if (rxm->full_len - skip)
				break;
		}

		/* The remaining skip-bytes must lie in 1st record in rx_list.
		 * So from the 2nd record, 'skip' should be 0.
		 */
		skip = 0;

		if (msg)
			msg->msg_flags |= MSG_EOR;

		next_skb = skb_peek_next(skb, &ctx->rx_list);

		if (!is_peek) {
			skb_unlink(skb, &ctx->rx_list);
			consume_skb(skb);
		}

		skb = next_skb;
	}

	*control = ctrl;
	return copied;
}

int tls_sw_recvmsg(struct sock *sk,
		   struct msghdr *msg,
		   size_t len,
		   int nonblock,
		   int flags,
		   int *addr_len)
{
	struct tls_context *tls_ctx = tls_get_ctx(sk);
	struct tls_sw_context_rx *ctx = tls_sw_ctx_rx(tls_ctx);
	struct tls_prot_info *prot = &tls_ctx->prot_info;
	struct sk_psock *psock;
	unsigned char control = 0;
	ssize_t decrypted = 0;
	struct strp_msg *rxm;
	struct tls_msg *tlm;
	struct sk_buff *skb;
	ssize_t copied = 0;
	bool cmsg = false;
	int target, err = 0;
	long timeo;
	bool is_kvec = iov_iter_is_kvec(&msg->msg_iter);
	bool is_peek = flags & MSG_PEEK;
	int num_async = 0;
	int pending;

	flags |= nonblock;

	if (unlikely(flags & MSG_ERRQUEUE))
		return sock_recv_errqueue(sk, msg, len, SOL_IP, IP_RECVERR);

	psock = sk_psock_get(sk);
	lock_sock(sk);

	/* Process pending decrypted records. It must be non-zero-copy */
	err = process_rx_list(ctx, msg, &control, &cmsg, 0, len, false,
			      is_peek);
	if (err < 0) {
		tls_err_abort(sk, err);
		goto end;
	} else {
		copied = err;
	}

	if (len <= copied)
		goto recv_end;

	target = sock_rcvlowat(sk, flags & MSG_WAITALL, len);
	len = len - copied;
	timeo = sock_rcvtimeo(sk, flags & MSG_DONTWAIT);

	while (len && (decrypted + copied < target || ctx->recv_pkt)) {
		bool retain_skb = false;
		bool zc = false;
		int to_decrypt;
		int chunk = 0;
		bool async_capable;
		bool async = false;

		skb = tls_wait_data(sk, psock, flags, timeo, &err);
		if (!skb) {
			if (psock) {
				int ret = __tcp_bpf_recvmsg(sk, psock,
							    msg, len, flags);

				if (ret > 0) {
					decrypted += ret;
					len -= ret;
					continue;
				}
			}
			goto recv_end;
		} else {
			tlm = tls_msg(skb);
			if (prot->version == TLS_1_3_VERSION)
				tlm->control = 0;
			else
				tlm->control = ctx->control;
		}

		rxm = strp_msg(skb);

		to_decrypt = rxm->full_len - prot->overhead_size;

		if (to_decrypt <= len && !is_kvec && !is_peek &&
		    ctx->control == TLS_RECORD_TYPE_DATA &&
		    prot->version != TLS_1_3_VERSION)
			zc = true;

		/* Do not use async mode if record is non-data */
		if (ctx->control == TLS_RECORD_TYPE_DATA)
			async_capable = ctx->async_capable;
		else
			async_capable = false;

		err = decrypt_skb_update(sk, skb, &msg->msg_iter,
					 &chunk, &zc, async_capable);
		if (err < 0 && err != -EINPROGRESS) {
			tls_err_abort(sk, EBADMSG);
			goto recv_end;
		}

		if (err == -EINPROGRESS) {
			async = true;
			num_async++;
		} else if (prot->version == TLS_1_3_VERSION) {
			tlm->control = ctx->control;
		}

		/* If the type of records being processed is not known yet,
		 * set it to record type just dequeued. If it is already known,
		 * but does not match the record type just dequeued, go to end.
		 * We always get record type here since for tls1.2, record type
		 * is known just after record is dequeued from stream parser.
		 * For tls1.3, we disable async.
		 */

		if (!control)
			control = tlm->control;
		else if (control != tlm->control)
			goto recv_end;

		if (!cmsg) {
			int cerr;

			cerr = put_cmsg(msg, SOL_TLS, TLS_GET_RECORD_TYPE,
					sizeof(control), &control);
			cmsg = true;
			if (control != TLS_RECORD_TYPE_DATA) {
				if (cerr || msg->msg_flags & MSG_CTRUNC) {
					err = -EIO;
					goto recv_end;
				}
			}
		}

		if (async)
			goto pick_next_record;

		if (!zc) {
			if (rxm->full_len > len) {
				retain_skb = true;
				chunk = len;
			} else {
				chunk = rxm->full_len;
			}

			err = skb_copy_datagram_msg(skb, rxm->offset,
						    msg, chunk);
			if (err < 0)
				goto recv_end;

			if (!is_peek) {
				rxm->offset = rxm->offset + chunk;
				rxm->full_len = rxm->full_len - chunk;
			}
		}

pick_next_record:
		if (chunk > len)
			chunk = len;

		decrypted += chunk;
		len -= chunk;

		/* For async or peek case, queue the current skb */
		if (async || is_peek || retain_skb) {
			skb_queue_tail(&ctx->rx_list, skb);
			skb = NULL;
		}

		if (tls_sw_advance_skb(sk, skb, chunk)) {
			/* Return full control message to
			 * userspace before trying to parse
			 * another message type
			 */
			msg->msg_flags |= MSG_EOR;
			if (ctx->control != TLS_RECORD_TYPE_DATA)
				goto recv_end;
		} else {
			break;
		}
	}

recv_end:
	if (num_async) {
		/* Wait for all previously submitted records to be decrypted */
		spin_lock_bh(&ctx->decrypt_compl_lock);
		ctx->async_notify = true;
		pending = atomic_read(&ctx->decrypt_pending);
		spin_unlock_bh(&ctx->decrypt_compl_lock);
		if (pending) {
			err = crypto_wait_req(-EINPROGRESS, &ctx->async_wait);
			if (err) {
				/* one of async decrypt failed */
				tls_err_abort(sk, err);
				copied = 0;
				decrypted = 0;
				goto end;
			}
		} else {
			reinit_completion(&ctx->async_wait.completion);
		}

		/* There can be no concurrent accesses, since we have no
		 * pending decrypt operations
		 */
		WRITE_ONCE(ctx->async_notify, false);

		/* Drain records from the rx_list & copy if required */
		if (is_peek || is_kvec)
			err = process_rx_list(ctx, msg, &control, &cmsg, copied,
					      decrypted, false, is_peek);
		else
			err = process_rx_list(ctx, msg, &control, &cmsg, 0,
					      decrypted, true, is_peek);
		if (err < 0) {
			tls_err_abort(sk, err);
			copied = 0;
			goto end;
		}
	}

	copied += decrypted;

end:
	release_sock(sk);
	if (psock)
		sk_psock_put(sk, psock);
	return copied ? : err;
}

ssize_t tls_sw_splice_read(struct socket *sock,  loff_t *ppos,
			   struct pipe_inode_info *pipe,
			   size_t len, unsigned int flags)
{
	struct tls_context *tls_ctx = tls_get_ctx(sock->sk);
	struct tls_sw_context_rx *ctx = tls_sw_ctx_rx(tls_ctx);
	struct strp_msg *rxm = NULL;
	struct sock *sk = sock->sk;
	struct sk_buff *skb;
	ssize_t copied = 0;
	int err = 0;
	long timeo;
	int chunk;
	bool zc = false;

	lock_sock(sk);

	timeo = sock_rcvtimeo(sk, flags & MSG_DONTWAIT);

	skb = tls_wait_data(sk, NULL, flags, timeo, &err);
	if (!skb)
		goto splice_read_end;

	if (!ctx->decrypted) {
		err = decrypt_skb_update(sk, skb, NULL, &chunk, &zc, false);

		/* splice does not support reading control messages */
		if (ctx->control != TLS_RECORD_TYPE_DATA) {
			err = -EINVAL;
			goto splice_read_end;
		}

		if (err < 0) {
			tls_err_abort(sk, EBADMSG);
			goto splice_read_end;
		}
		ctx->decrypted = 1;
	}
	rxm = strp_msg(skb);

	chunk = min_t(unsigned int, rxm->full_len, len);
	copied = skb_splice_bits(skb, sk, rxm->offset, pipe, chunk, flags);
	if (copied < 0)
		goto splice_read_end;

	if (likely(!(flags & MSG_PEEK)))
		tls_sw_advance_skb(sk, skb, copied);

splice_read_end:
	release_sock(sk);
	return copied ? : err;
}

bool tls_sw_stream_read(const struct sock *sk)
{
	struct tls_context *tls_ctx = tls_get_ctx(sk);
	struct tls_sw_context_rx *ctx = tls_sw_ctx_rx(tls_ctx);
	bool ingress_empty = true;
	struct sk_psock *psock;

	rcu_read_lock();
	psock = sk_psock(sk);
	if (psock)
		ingress_empty = list_empty(&psock->ingress_msg);
	rcu_read_unlock();

	return !ingress_empty || ctx->recv_pkt ||
		!skb_queue_empty(&ctx->rx_list);
}

static int tls_read_size(struct strparser *strp, struct sk_buff *skb)
{
	struct tls_context *tls_ctx = tls_get_ctx(strp->sk);
	struct tls_sw_context_rx *ctx = tls_sw_ctx_rx(tls_ctx);
	struct tls_prot_info *prot = &tls_ctx->prot_info;
	char header[TLS_HEADER_SIZE + MAX_IV_SIZE];
	struct strp_msg *rxm = strp_msg(skb);
	size_t cipher_overhead;
	size_t data_len = 0;
	int ret;

	/* Verify that we have a full TLS header, or wait for more data */
	if (rxm->offset + prot->prepend_size > skb->len)
		return 0;

	/* Sanity-check size of on-stack buffer. */
	if (WARN_ON(prot->prepend_size > sizeof(header))) {
		ret = -EINVAL;
		goto read_failure;
	}

	/* Linearize header to local buffer */
	ret = skb_copy_bits(skb, rxm->offset, header, prot->prepend_size);

	if (ret < 0)
		goto read_failure;

	ctx->control = header[0];

	data_len = ((header[4] & 0xFF) | (header[3] << 8));

	cipher_overhead = prot->tag_size;
	if (prot->version != TLS_1_3_VERSION)
		cipher_overhead += prot->iv_size;

	if (data_len > TLS_MAX_PAYLOAD_SIZE + cipher_overhead +
	    prot->tail_size) {
		ret = -EMSGSIZE;
		goto read_failure;
	}
	if (data_len < cipher_overhead) {
		ret = -EBADMSG;
		goto read_failure;
	}

	/* Note that both TLS1.3 and TLS1.2 use TLS_1_2 version here */
	if (header[1] != TLS_1_2_VERSION_MINOR ||
	    header[2] != TLS_1_2_VERSION_MAJOR) {
		ret = -EINVAL;
		goto read_failure;
	}

	tls_device_rx_resync_new_rec(strp->sk, data_len + TLS_HEADER_SIZE,
				     TCP_SKB_CB(skb)->seq + rxm->offset);
	return data_len + TLS_HEADER_SIZE;

read_failure:
	tls_err_abort(strp->sk, ret);

	return ret;
}

static void tls_queue(struct strparser *strp, struct sk_buff *skb)
{
	struct tls_context *tls_ctx = tls_get_ctx(strp->sk);
	struct tls_sw_context_rx *ctx = tls_sw_ctx_rx(tls_ctx);

	ctx->decrypted = 0;

	ctx->recv_pkt = skb;
	strp_pause(strp);

	ctx->saved_data_ready(strp->sk);
}

static void tls_data_ready(struct sock *sk)
{
	struct tls_context *tls_ctx = tls_get_ctx(sk);
	struct tls_sw_context_rx *ctx = tls_sw_ctx_rx(tls_ctx);
	struct sk_psock *psock;

	strp_data_ready(&ctx->strp);

	psock = sk_psock_get(sk);
	if (psock) {
		if (!list_empty(&psock->ingress_msg))
			ctx->saved_data_ready(sk);
		sk_psock_put(sk, psock);
	}
}

void tls_sw_cancel_work_tx(struct tls_context *tls_ctx)
{
	struct tls_sw_context_tx *ctx = tls_sw_ctx_tx(tls_ctx);

	set_bit(BIT_TX_CLOSING, &ctx->tx_bitmask);
	set_bit(BIT_TX_SCHEDULED, &ctx->tx_bitmask);
	cancel_delayed_work_sync(&ctx->tx_work.work);
}

void tls_sw_release_resources_tx(struct sock *sk)
{
	struct tls_context *tls_ctx = tls_get_ctx(sk);
	struct tls_sw_context_tx *ctx = tls_sw_ctx_tx(tls_ctx);
	struct tls_rec *rec, *tmp;

	/* Wait for any pending async encryptions to complete */
	smp_store_mb(ctx->async_notify, true);
	if (atomic_read(&ctx->encrypt_pending))
		crypto_wait_req(-EINPROGRESS, &ctx->async_wait);

	tls_tx_records(sk, -1);

	/* Free up un-sent records in tx_list. First, free
	 * the partially sent record if any at head of tx_list.
	 */
	if (tls_ctx->partially_sent_record) {
		tls_free_partial_record(sk, tls_ctx);
		rec = list_first_entry(&ctx->tx_list,
				       struct tls_rec, list);
		list_del(&rec->list);
		sk_msg_free(sk, &rec->msg_plaintext);
		kfree(rec);
	}

	list_for_each_entry_safe(rec, tmp, &ctx->tx_list, list) {
		list_del(&rec->list);
		sk_msg_free(sk, &rec->msg_encrypted);
		sk_msg_free(sk, &rec->msg_plaintext);
		kfree(rec);
	}

	crypto_free_aead(ctx->aead_send);
	tls_free_open_rec(sk);
}

void tls_sw_free_ctx_tx(struct tls_context *tls_ctx)
{
	struct tls_sw_context_tx *ctx = tls_sw_ctx_tx(tls_ctx);

	kfree(ctx);
}

void tls_sw_release_resources_rx(struct sock *sk)
{
	struct tls_context *tls_ctx = tls_get_ctx(sk);
	struct tls_sw_context_rx *ctx = tls_sw_ctx_rx(tls_ctx);

	kfree(tls_ctx->rx.rec_seq);
	kfree(tls_ctx->rx.iv);

	if (ctx->aead_recv) {
		kfree_skb(ctx->recv_pkt);
		ctx->recv_pkt = NULL;
		skb_queue_purge(&ctx->rx_list);
		crypto_free_aead(ctx->aead_recv);
		strp_stop(&ctx->strp);
		/* If tls_sw_strparser_arm() was not called (cleanup paths)
		 * we still want to strp_stop(), but sk->sk_data_ready was
		 * never swapped.
		 */
		if (ctx->saved_data_ready) {
			write_lock_bh(&sk->sk_callback_lock);
			sk->sk_data_ready = ctx->saved_data_ready;
			write_unlock_bh(&sk->sk_callback_lock);
		}
	}
}

void tls_sw_strparser_done(struct tls_context *tls_ctx)
{
	struct tls_sw_context_rx *ctx = tls_sw_ctx_rx(tls_ctx);

	strp_done(&ctx->strp);
}

void tls_sw_free_ctx_rx(struct tls_context *tls_ctx)
{
	struct tls_sw_context_rx *ctx = tls_sw_ctx_rx(tls_ctx);

	kfree(ctx);
}

void tls_sw_free_resources_rx(struct sock *sk)
{
	struct tls_context *tls_ctx = tls_get_ctx(sk);

	tls_sw_release_resources_rx(sk);
	tls_sw_free_ctx_rx(tls_ctx);
}

/* The work handler to transmitt the encrypted records in tx_list */
static void tx_work_handler(struct work_struct *work)
{
	struct delayed_work *delayed_work = to_delayed_work(work);
	struct tx_work *tx_work = container_of(delayed_work,
					       struct tx_work, work);
	struct sock *sk = tx_work->sk;
	struct tls_context *tls_ctx = tls_get_ctx(sk);
	struct tls_sw_context_tx *ctx;

	if (unlikely(!tls_ctx))
		return;

	ctx = tls_sw_ctx_tx(tls_ctx);
	if (test_bit(BIT_TX_CLOSING, &ctx->tx_bitmask))
		return;

	if (!test_and_clear_bit(BIT_TX_SCHEDULED, &ctx->tx_bitmask))
		return;
	mutex_lock(&tls_ctx->tx_lock);
	lock_sock(sk);
	tls_tx_records(sk, -1);
	release_sock(sk);
	mutex_unlock(&tls_ctx->tx_lock);
}

void tls_sw_write_space(struct sock *sk, struct tls_context *ctx)
{
	struct tls_sw_context_tx *tx_ctx = tls_sw_ctx_tx(ctx);

	/* Schedule the transmission if tx list is ready */
	if (is_tx_ready(tx_ctx) &&
	    !test_and_set_bit(BIT_TX_SCHEDULED, &tx_ctx->tx_bitmask))
		schedule_delayed_work(&tx_ctx->tx_work.work, 0);
}

void tls_sw_strparser_arm(struct sock *sk, struct tls_context *tls_ctx)
{
	struct tls_sw_context_rx *rx_ctx = tls_sw_ctx_rx(tls_ctx);

	write_lock_bh(&sk->sk_callback_lock);
	rx_ctx->saved_data_ready = sk->sk_data_ready;
	sk->sk_data_ready = tls_data_ready;
	write_unlock_bh(&sk->sk_callback_lock);

	strp_check_rcv(&rx_ctx->strp);
}

int tls_set_sw_offload(struct sock *sk, struct tls_context *ctx, int tx)
{
	struct tls_context *tls_ctx = tls_get_ctx(sk);
	struct tls_prot_info *prot = &tls_ctx->prot_info;
	struct tls_crypto_info *crypto_info;
	struct tls12_crypto_info_aes_gcm_128 *gcm_128_info;
	struct tls12_crypto_info_aes_gcm_256 *gcm_256_info;
	struct tls12_crypto_info_aes_ccm_128 *ccm_128_info;
	struct tls_sw_context_tx *sw_ctx_tx = NULL;
	struct tls_sw_context_rx *sw_ctx_rx = NULL;
	struct cipher_context *cctx;
	struct crypto_aead **aead;
	struct strp_callbacks cb;
	u16 nonce_size, tag_size, iv_size, rec_seq_size, salt_size;
	struct crypto_tfm *tfm;
	char *iv, *rec_seq, *key, *salt, *cipher_name;
	size_t keysize;
	int rc = 0;

	if (!ctx) {
		rc = -EINVAL;
		goto out;
	}

	if (tx) {
		if (!ctx->priv_ctx_tx) {
			sw_ctx_tx = kzalloc(sizeof(*sw_ctx_tx), GFP_KERNEL);
			if (!sw_ctx_tx) {
				rc = -ENOMEM;
				goto out;
			}
			ctx->priv_ctx_tx = sw_ctx_tx;
		} else {
			sw_ctx_tx =
				(struct tls_sw_context_tx *)ctx->priv_ctx_tx;
		}
	} else {
		if (!ctx->priv_ctx_rx) {
			sw_ctx_rx = kzalloc(sizeof(*sw_ctx_rx), GFP_KERNEL);
			if (!sw_ctx_rx) {
				rc = -ENOMEM;
				goto out;
			}
			ctx->priv_ctx_rx = sw_ctx_rx;
		} else {
			sw_ctx_rx =
				(struct tls_sw_context_rx *)ctx->priv_ctx_rx;
		}
	}

	if (tx) {
		crypto_init_wait(&sw_ctx_tx->async_wait);
		spin_lock_init(&sw_ctx_tx->encrypt_compl_lock);
		crypto_info = &ctx->crypto_send.info;
		cctx = &ctx->tx;
		aead = &sw_ctx_tx->aead_send;
		INIT_LIST_HEAD(&sw_ctx_tx->tx_list);
		INIT_DELAYED_WORK(&sw_ctx_tx->tx_work.work, tx_work_handler);
		sw_ctx_tx->tx_work.sk = sk;
	} else {
		crypto_init_wait(&sw_ctx_rx->async_wait);
		spin_lock_init(&sw_ctx_rx->decrypt_compl_lock);
		crypto_info = &ctx->crypto_recv.info;
		cctx = &ctx->rx;
		skb_queue_head_init(&sw_ctx_rx->rx_list);
		aead = &sw_ctx_rx->aead_recv;
	}

	switch (crypto_info->cipher_type) {
	case TLS_CIPHER_AES_GCM_128: {
		nonce_size = TLS_CIPHER_AES_GCM_128_IV_SIZE;
		tag_size = TLS_CIPHER_AES_GCM_128_TAG_SIZE;
		iv_size = TLS_CIPHER_AES_GCM_128_IV_SIZE;
		iv = ((struct tls12_crypto_info_aes_gcm_128 *)crypto_info)->iv;
		rec_seq_size = TLS_CIPHER_AES_GCM_128_REC_SEQ_SIZE;
		rec_seq =
		 ((struct tls12_crypto_info_aes_gcm_128 *)crypto_info)->rec_seq;
		gcm_128_info =
			(struct tls12_crypto_info_aes_gcm_128 *)crypto_info;
		keysize = TLS_CIPHER_AES_GCM_128_KEY_SIZE;
		key = gcm_128_info->key;
		salt = gcm_128_info->salt;
		salt_size = TLS_CIPHER_AES_GCM_128_SALT_SIZE;
		cipher_name = "gcm(aes)";
		break;
	}
	case TLS_CIPHER_AES_GCM_256: {
		nonce_size = TLS_CIPHER_AES_GCM_256_IV_SIZE;
		tag_size = TLS_CIPHER_AES_GCM_256_TAG_SIZE;
		iv_size = TLS_CIPHER_AES_GCM_256_IV_SIZE;
		iv = ((struct tls12_crypto_info_aes_gcm_256 *)crypto_info)->iv;
		rec_seq_size = TLS_CIPHER_AES_GCM_256_REC_SEQ_SIZE;
		rec_seq =
		 ((struct tls12_crypto_info_aes_gcm_256 *)crypto_info)->rec_seq;
		gcm_256_info =
			(struct tls12_crypto_info_aes_gcm_256 *)crypto_info;
		keysize = TLS_CIPHER_AES_GCM_256_KEY_SIZE;
		key = gcm_256_info->key;
		salt = gcm_256_info->salt;
		salt_size = TLS_CIPHER_AES_GCM_256_SALT_SIZE;
		cipher_name = "gcm(aes)";
		break;
	}
	case TLS_CIPHER_AES_CCM_128: {
		nonce_size = TLS_CIPHER_AES_CCM_128_IV_SIZE;
		tag_size = TLS_CIPHER_AES_CCM_128_TAG_SIZE;
		iv_size = TLS_CIPHER_AES_CCM_128_IV_SIZE;
		iv = ((struct tls12_crypto_info_aes_ccm_128 *)crypto_info)->iv;
		rec_seq_size = TLS_CIPHER_AES_CCM_128_REC_SEQ_SIZE;
		rec_seq =
		((struct tls12_crypto_info_aes_ccm_128 *)crypto_info)->rec_seq;
		ccm_128_info =
		(struct tls12_crypto_info_aes_ccm_128 *)crypto_info;
		keysize = TLS_CIPHER_AES_CCM_128_KEY_SIZE;
		key = ccm_128_info->key;
		salt = ccm_128_info->salt;
		salt_size = TLS_CIPHER_AES_CCM_128_SALT_SIZE;
		cipher_name = "ccm(aes)";
		break;
	}
	default:
		rc = -EINVAL;
		goto free_priv;
	}

	/* Sanity-check the sizes for stack allocations. */
	if (iv_size > MAX_IV_SIZE || nonce_size > MAX_IV_SIZE ||
	    rec_seq_size > TLS_MAX_REC_SEQ_SIZE) {
		rc = -EINVAL;
		goto free_priv;
	}

	if (crypto_info->version == TLS_1_3_VERSION) {
		nonce_size = 0;
		prot->aad_size = TLS_HEADER_SIZE;
		prot->tail_size = 1;
	} else {
		prot->aad_size = TLS_AAD_SPACE_SIZE;
		prot->tail_size = 0;
	}

	prot->version = crypto_info->version;
	prot->cipher_type = crypto_info->cipher_type;
	prot->prepend_size = TLS_HEADER_SIZE + nonce_size;
	prot->tag_size = tag_size;
	prot->overhead_size = prot->prepend_size +
			      prot->tag_size + prot->tail_size;
	prot->iv_size = iv_size;
	prot->salt_size = salt_size;
	cctx->iv = kmalloc(iv_size + salt_size, GFP_KERNEL);
	if (!cctx->iv) {
		rc = -ENOMEM;
		goto free_priv;
	}
	/* Note: 128 & 256 bit salt are the same size */
	prot->rec_seq_size = rec_seq_size;
	memcpy(cctx->iv, salt, salt_size);
	memcpy(cctx->iv + salt_size, iv, iv_size);
	cctx->rec_seq = kmemdup(rec_seq, rec_seq_size, GFP_KERNEL);
	if (!cctx->rec_seq) {
		rc = -ENOMEM;
		goto free_iv;
	}

	if (!*aead) {
		*aead = crypto_alloc_aead(cipher_name, 0, 0);
		if (IS_ERR(*aead)) {
			rc = PTR_ERR(*aead);
			*aead = NULL;
			goto free_rec_seq;
		}
	}

	ctx->push_pending_record = tls_sw_push_pending_record;

	rc = crypto_aead_setkey(*aead, key, keysize);

	if (rc)
		goto free_aead;

	rc = crypto_aead_setauthsize(*aead, prot->tag_size);
	if (rc)
		goto free_aead;

	if (sw_ctx_rx) {
		tfm = crypto_aead_tfm(sw_ctx_rx->aead_recv);

		if (crypto_info->version == TLS_1_3_VERSION)
			sw_ctx_rx->async_capable = 0;
		else
			sw_ctx_rx->async_capable =
				!!(tfm->__crt_alg->cra_flags &
				   CRYPTO_ALG_ASYNC);

		/* Set up strparser */
		memset(&cb, 0, sizeof(cb));
		cb.rcv_msg = tls_queue;
		cb.parse_msg = tls_read_size;

		strp_init(&sw_ctx_rx->strp, sk, &cb);
	}

	goto out;

free_aead:
	crypto_free_aead(*aead);
	*aead = NULL;
free_rec_seq:
	kfree(cctx->rec_seq);
	cctx->rec_seq = NULL;
free_iv:
	kfree(cctx->iv);
	cctx->iv = NULL;
free_priv:
	if (tx) {
		kfree(ctx->priv_ctx_tx);
		ctx->priv_ctx_tx = NULL;
	} else {
		kfree(ctx->priv_ctx_rx);
		ctx->priv_ctx_rx = NULL;
	}
out:
	return rc;
}<|MERGE_RESOLUTION|>--- conflicted
+++ resolved
@@ -800,11 +800,7 @@
 	psock = sk_psock_get(sk);
 	if (!psock || !policy) {
 		err = tls_push_record(sk, flags, record_type);
-<<<<<<< HEAD
-		if (err && err != -EINPROGRESS) {
-=======
 		if (err && sk->sk_err == EBADMSG) {
->>>>>>> 04d5ce62
 			*copied -= sk_msg_free(sk, msg);
 			tls_free_open_rec(sk);
 			err = -sk->sk_err;
@@ -833,11 +829,7 @@
 	switch (psock->eval) {
 	case __SK_PASS:
 		err = tls_push_record(sk, flags, record_type);
-<<<<<<< HEAD
-		if (err && err != -EINPROGRESS) {
-=======
 		if (err && sk->sk_err == EBADMSG) {
->>>>>>> 04d5ce62
 			*copied -= sk_msg_free(sk, msg);
 			tls_free_open_rec(sk);
 			err = -sk->sk_err;
