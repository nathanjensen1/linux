--- conflicted
+++ resolved
@@ -221,26 +221,19 @@
  * eax uncopied bytes or 0 if successful.
  */
 SYM_CODE_START_LOCAL(.Lcopy_user_handle_tail)
-<<<<<<< HEAD
-=======
 	cmp $X86_TRAP_MC,%eax
 	je 3f
 
->>>>>>> 754e0b0e
 	movl %edx,%ecx
 1:	rep movsb
 2:	mov %ecx,%eax
 	ASM_CLAC
-<<<<<<< HEAD
-	ret
-=======
 	RET
 
 3:
 	movl %edx,%eax
 	ASM_CLAC
 	RET
->>>>>>> 754e0b0e
 
 	_ASM_EXTABLE_CPY(1b, 2b)
 
