// SPDX-License-Identifier: GPL-2.0-only
/*
 * Per core/cpu state
 *
 * Used to coordinate shared registers between HT threads or
 * among events on a single PMU.
 */

#define pr_fmt(fmt) KBUILD_MODNAME ": " fmt

#include <linux/stddef.h>
#include <linux/types.h>
#include <linux/init.h>
#include <linux/slab.h>
#include <linux/export.h>
#include <linux/nmi.h>

#include <asm/cpufeature.h>
#include <asm/hardirq.h>
#include <asm/intel-family.h>
#include <asm/intel_pt.h>
#include <asm/apic.h>
#include <asm/cpu_device_id.h>

#include "../perf_event.h"

/*
 * Intel PerfMon, used on Core and later.
 */
static u64 intel_perfmon_event_map[PERF_COUNT_HW_MAX] __read_mostly =
{
	[PERF_COUNT_HW_CPU_CYCLES]		= 0x003c,
	[PERF_COUNT_HW_INSTRUCTIONS]		= 0x00c0,
	[PERF_COUNT_HW_CACHE_REFERENCES]	= 0x4f2e,
	[PERF_COUNT_HW_CACHE_MISSES]		= 0x412e,
	[PERF_COUNT_HW_BRANCH_INSTRUCTIONS]	= 0x00c4,
	[PERF_COUNT_HW_BRANCH_MISSES]		= 0x00c5,
	[PERF_COUNT_HW_BUS_CYCLES]		= 0x013c,
	[PERF_COUNT_HW_REF_CPU_CYCLES]		= 0x0300, /* pseudo-encoding */
};

static struct event_constraint intel_core_event_constraints[] __read_mostly =
{
	INTEL_EVENT_CONSTRAINT(0x11, 0x2), /* FP_ASSIST */
	INTEL_EVENT_CONSTRAINT(0x12, 0x2), /* MUL */
	INTEL_EVENT_CONSTRAINT(0x13, 0x2), /* DIV */
	INTEL_EVENT_CONSTRAINT(0x14, 0x1), /* CYCLES_DIV_BUSY */
	INTEL_EVENT_CONSTRAINT(0x19, 0x2), /* DELAYED_BYPASS */
	INTEL_EVENT_CONSTRAINT(0xc1, 0x1), /* FP_COMP_INSTR_RET */
	EVENT_CONSTRAINT_END
};

static struct event_constraint intel_core2_event_constraints[] __read_mostly =
{
	FIXED_EVENT_CONSTRAINT(0x00c0, 0), /* INST_RETIRED.ANY */
	FIXED_EVENT_CONSTRAINT(0x003c, 1), /* CPU_CLK_UNHALTED.CORE */
	FIXED_EVENT_CONSTRAINT(0x0300, 2), /* CPU_CLK_UNHALTED.REF */
	INTEL_EVENT_CONSTRAINT(0x10, 0x1), /* FP_COMP_OPS_EXE */
	INTEL_EVENT_CONSTRAINT(0x11, 0x2), /* FP_ASSIST */
	INTEL_EVENT_CONSTRAINT(0x12, 0x2), /* MUL */
	INTEL_EVENT_CONSTRAINT(0x13, 0x2), /* DIV */
	INTEL_EVENT_CONSTRAINT(0x14, 0x1), /* CYCLES_DIV_BUSY */
	INTEL_EVENT_CONSTRAINT(0x18, 0x1), /* IDLE_DURING_DIV */
	INTEL_EVENT_CONSTRAINT(0x19, 0x2), /* DELAYED_BYPASS */
	INTEL_EVENT_CONSTRAINT(0xa1, 0x1), /* RS_UOPS_DISPATCH_CYCLES */
	INTEL_EVENT_CONSTRAINT(0xc9, 0x1), /* ITLB_MISS_RETIRED (T30-9) */
	INTEL_EVENT_CONSTRAINT(0xcb, 0x1), /* MEM_LOAD_RETIRED */
	EVENT_CONSTRAINT_END
};

static struct event_constraint intel_nehalem_event_constraints[] __read_mostly =
{
	FIXED_EVENT_CONSTRAINT(0x00c0, 0), /* INST_RETIRED.ANY */
	FIXED_EVENT_CONSTRAINT(0x003c, 1), /* CPU_CLK_UNHALTED.CORE */
	FIXED_EVENT_CONSTRAINT(0x0300, 2), /* CPU_CLK_UNHALTED.REF */
	INTEL_EVENT_CONSTRAINT(0x40, 0x3), /* L1D_CACHE_LD */
	INTEL_EVENT_CONSTRAINT(0x41, 0x3), /* L1D_CACHE_ST */
	INTEL_EVENT_CONSTRAINT(0x42, 0x3), /* L1D_CACHE_LOCK */
	INTEL_EVENT_CONSTRAINT(0x43, 0x3), /* L1D_ALL_REF */
	INTEL_EVENT_CONSTRAINT(0x48, 0x3), /* L1D_PEND_MISS */
	INTEL_EVENT_CONSTRAINT(0x4e, 0x3), /* L1D_PREFETCH */
	INTEL_EVENT_CONSTRAINT(0x51, 0x3), /* L1D */
	INTEL_EVENT_CONSTRAINT(0x63, 0x3), /* CACHE_LOCK_CYCLES */
	EVENT_CONSTRAINT_END
};

static struct extra_reg intel_nehalem_extra_regs[] __read_mostly =
{
	/* must define OFFCORE_RSP_X first, see intel_fixup_er() */
	INTEL_UEVENT_EXTRA_REG(0x01b7, MSR_OFFCORE_RSP_0, 0xffff, RSP_0),
	INTEL_UEVENT_PEBS_LDLAT_EXTRA_REG(0x100b),
	EVENT_EXTRA_END
};

static struct event_constraint intel_westmere_event_constraints[] __read_mostly =
{
	FIXED_EVENT_CONSTRAINT(0x00c0, 0), /* INST_RETIRED.ANY */
	FIXED_EVENT_CONSTRAINT(0x003c, 1), /* CPU_CLK_UNHALTED.CORE */
	FIXED_EVENT_CONSTRAINT(0x0300, 2), /* CPU_CLK_UNHALTED.REF */
	INTEL_EVENT_CONSTRAINT(0x51, 0x3), /* L1D */
	INTEL_EVENT_CONSTRAINT(0x60, 0x1), /* OFFCORE_REQUESTS_OUTSTANDING */
	INTEL_EVENT_CONSTRAINT(0x63, 0x3), /* CACHE_LOCK_CYCLES */
	INTEL_EVENT_CONSTRAINT(0xb3, 0x1), /* SNOOPQ_REQUEST_OUTSTANDING */
	EVENT_CONSTRAINT_END
};

static struct event_constraint intel_snb_event_constraints[] __read_mostly =
{
	FIXED_EVENT_CONSTRAINT(0x00c0, 0), /* INST_RETIRED.ANY */
	FIXED_EVENT_CONSTRAINT(0x003c, 1), /* CPU_CLK_UNHALTED.CORE */
	FIXED_EVENT_CONSTRAINT(0x0300, 2), /* CPU_CLK_UNHALTED.REF */
	INTEL_UEVENT_CONSTRAINT(0x04a3, 0xf), /* CYCLE_ACTIVITY.CYCLES_NO_DISPATCH */
	INTEL_UEVENT_CONSTRAINT(0x05a3, 0xf), /* CYCLE_ACTIVITY.STALLS_L2_PENDING */
	INTEL_UEVENT_CONSTRAINT(0x02a3, 0x4), /* CYCLE_ACTIVITY.CYCLES_L1D_PENDING */
	INTEL_UEVENT_CONSTRAINT(0x06a3, 0x4), /* CYCLE_ACTIVITY.STALLS_L1D_PENDING */
	INTEL_EVENT_CONSTRAINT(0x48, 0x4), /* L1D_PEND_MISS.PENDING */
	INTEL_UEVENT_CONSTRAINT(0x01c0, 0x2), /* INST_RETIRED.PREC_DIST */
	INTEL_EVENT_CONSTRAINT(0xcd, 0x8), /* MEM_TRANS_RETIRED.LOAD_LATENCY */
	INTEL_UEVENT_CONSTRAINT(0x04a3, 0xf), /* CYCLE_ACTIVITY.CYCLES_NO_DISPATCH */
	INTEL_UEVENT_CONSTRAINT(0x02a3, 0x4), /* CYCLE_ACTIVITY.CYCLES_L1D_PENDING */

	/*
	 * When HT is off these events can only run on the bottom 4 counters
	 * When HT is on, they are impacted by the HT bug and require EXCL access
	 */
	INTEL_EXCLEVT_CONSTRAINT(0xd0, 0xf), /* MEM_UOPS_RETIRED.* */
	INTEL_EXCLEVT_CONSTRAINT(0xd1, 0xf), /* MEM_LOAD_UOPS_RETIRED.* */
	INTEL_EXCLEVT_CONSTRAINT(0xd2, 0xf), /* MEM_LOAD_UOPS_LLC_HIT_RETIRED.* */
	INTEL_EXCLEVT_CONSTRAINT(0xd3, 0xf), /* MEM_LOAD_UOPS_LLC_MISS_RETIRED.* */

	EVENT_CONSTRAINT_END
};

static struct event_constraint intel_ivb_event_constraints[] __read_mostly =
{
	FIXED_EVENT_CONSTRAINT(0x00c0, 0), /* INST_RETIRED.ANY */
	FIXED_EVENT_CONSTRAINT(0x003c, 1), /* CPU_CLK_UNHALTED.CORE */
	FIXED_EVENT_CONSTRAINT(0x0300, 2), /* CPU_CLK_UNHALTED.REF */
	INTEL_UEVENT_CONSTRAINT(0x0148, 0x4), /* L1D_PEND_MISS.PENDING */
	INTEL_UEVENT_CONSTRAINT(0x0279, 0xf), /* IDQ.EMPTY */
	INTEL_UEVENT_CONSTRAINT(0x019c, 0xf), /* IDQ_UOPS_NOT_DELIVERED.CORE */
	INTEL_UEVENT_CONSTRAINT(0x02a3, 0xf), /* CYCLE_ACTIVITY.CYCLES_LDM_PENDING */
	INTEL_UEVENT_CONSTRAINT(0x04a3, 0xf), /* CYCLE_ACTIVITY.CYCLES_NO_EXECUTE */
	INTEL_UEVENT_CONSTRAINT(0x05a3, 0xf), /* CYCLE_ACTIVITY.STALLS_L2_PENDING */
	INTEL_UEVENT_CONSTRAINT(0x06a3, 0xf), /* CYCLE_ACTIVITY.STALLS_LDM_PENDING */
	INTEL_UEVENT_CONSTRAINT(0x08a3, 0x4), /* CYCLE_ACTIVITY.CYCLES_L1D_PENDING */
	INTEL_UEVENT_CONSTRAINT(0x0ca3, 0x4), /* CYCLE_ACTIVITY.STALLS_L1D_PENDING */
	INTEL_UEVENT_CONSTRAINT(0x01c0, 0x2), /* INST_RETIRED.PREC_DIST */

	/*
	 * When HT is off these events can only run on the bottom 4 counters
	 * When HT is on, they are impacted by the HT bug and require EXCL access
	 */
	INTEL_EXCLEVT_CONSTRAINT(0xd0, 0xf), /* MEM_UOPS_RETIRED.* */
	INTEL_EXCLEVT_CONSTRAINT(0xd1, 0xf), /* MEM_LOAD_UOPS_RETIRED.* */
	INTEL_EXCLEVT_CONSTRAINT(0xd2, 0xf), /* MEM_LOAD_UOPS_LLC_HIT_RETIRED.* */
	INTEL_EXCLEVT_CONSTRAINT(0xd3, 0xf), /* MEM_LOAD_UOPS_LLC_MISS_RETIRED.* */

	EVENT_CONSTRAINT_END
};

static struct extra_reg intel_westmere_extra_regs[] __read_mostly =
{
	/* must define OFFCORE_RSP_X first, see intel_fixup_er() */
	INTEL_UEVENT_EXTRA_REG(0x01b7, MSR_OFFCORE_RSP_0, 0xffff, RSP_0),
	INTEL_UEVENT_EXTRA_REG(0x01bb, MSR_OFFCORE_RSP_1, 0xffff, RSP_1),
	INTEL_UEVENT_PEBS_LDLAT_EXTRA_REG(0x100b),
	EVENT_EXTRA_END
};

static struct event_constraint intel_v1_event_constraints[] __read_mostly =
{
	EVENT_CONSTRAINT_END
};

static struct event_constraint intel_gen_event_constraints[] __read_mostly =
{
	FIXED_EVENT_CONSTRAINT(0x00c0, 0), /* INST_RETIRED.ANY */
	FIXED_EVENT_CONSTRAINT(0x003c, 1), /* CPU_CLK_UNHALTED.CORE */
	FIXED_EVENT_CONSTRAINT(0x0300, 2), /* CPU_CLK_UNHALTED.REF */
	EVENT_CONSTRAINT_END
};

static struct event_constraint intel_slm_event_constraints[] __read_mostly =
{
	FIXED_EVENT_CONSTRAINT(0x00c0, 0), /* INST_RETIRED.ANY */
	FIXED_EVENT_CONSTRAINT(0x003c, 1), /* CPU_CLK_UNHALTED.CORE */
	FIXED_EVENT_CONSTRAINT(0x0300, 2), /* pseudo CPU_CLK_UNHALTED.REF */
	EVENT_CONSTRAINT_END
};

static struct event_constraint intel_skl_event_constraints[] = {
	FIXED_EVENT_CONSTRAINT(0x00c0, 0),	/* INST_RETIRED.ANY */
	FIXED_EVENT_CONSTRAINT(0x003c, 1),	/* CPU_CLK_UNHALTED.CORE */
	FIXED_EVENT_CONSTRAINT(0x0300, 2),	/* CPU_CLK_UNHALTED.REF */
	INTEL_UEVENT_CONSTRAINT(0x1c0, 0x2),	/* INST_RETIRED.PREC_DIST */

	/*
	 * when HT is off, these can only run on the bottom 4 counters
	 */
	INTEL_EVENT_CONSTRAINT(0xd0, 0xf),	/* MEM_INST_RETIRED.* */
	INTEL_EVENT_CONSTRAINT(0xd1, 0xf),	/* MEM_LOAD_RETIRED.* */
	INTEL_EVENT_CONSTRAINT(0xd2, 0xf),	/* MEM_LOAD_L3_HIT_RETIRED.* */
	INTEL_EVENT_CONSTRAINT(0xcd, 0xf),	/* MEM_TRANS_RETIRED.* */
	INTEL_EVENT_CONSTRAINT(0xc6, 0xf),	/* FRONTEND_RETIRED.* */

	EVENT_CONSTRAINT_END
};

static struct extra_reg intel_knl_extra_regs[] __read_mostly = {
	INTEL_UEVENT_EXTRA_REG(0x01b7, MSR_OFFCORE_RSP_0, 0x799ffbb6e7ull, RSP_0),
	INTEL_UEVENT_EXTRA_REG(0x02b7, MSR_OFFCORE_RSP_1, 0x399ffbffe7ull, RSP_1),
	EVENT_EXTRA_END
};

static struct extra_reg intel_snb_extra_regs[] __read_mostly = {
	/* must define OFFCORE_RSP_X first, see intel_fixup_er() */
	INTEL_UEVENT_EXTRA_REG(0x01b7, MSR_OFFCORE_RSP_0, 0x3f807f8fffull, RSP_0),
	INTEL_UEVENT_EXTRA_REG(0x01bb, MSR_OFFCORE_RSP_1, 0x3f807f8fffull, RSP_1),
	INTEL_UEVENT_PEBS_LDLAT_EXTRA_REG(0x01cd),
	EVENT_EXTRA_END
};

static struct extra_reg intel_snbep_extra_regs[] __read_mostly = {
	/* must define OFFCORE_RSP_X first, see intel_fixup_er() */
	INTEL_UEVENT_EXTRA_REG(0x01b7, MSR_OFFCORE_RSP_0, 0x3fffff8fffull, RSP_0),
	INTEL_UEVENT_EXTRA_REG(0x01bb, MSR_OFFCORE_RSP_1, 0x3fffff8fffull, RSP_1),
	INTEL_UEVENT_PEBS_LDLAT_EXTRA_REG(0x01cd),
	EVENT_EXTRA_END
};

static struct extra_reg intel_skl_extra_regs[] __read_mostly = {
	INTEL_UEVENT_EXTRA_REG(0x01b7, MSR_OFFCORE_RSP_0, 0x3fffff8fffull, RSP_0),
	INTEL_UEVENT_EXTRA_REG(0x01bb, MSR_OFFCORE_RSP_1, 0x3fffff8fffull, RSP_1),
	INTEL_UEVENT_PEBS_LDLAT_EXTRA_REG(0x01cd),
	/*
	 * Note the low 8 bits eventsel code is not a continuous field, containing
	 * some #GPing bits. These are masked out.
	 */
	INTEL_UEVENT_EXTRA_REG(0x01c6, MSR_PEBS_FRONTEND, 0x7fff17, FE),
	EVENT_EXTRA_END
};

static struct event_constraint intel_icl_event_constraints[] = {
	FIXED_EVENT_CONSTRAINT(0x00c0, 0),	/* INST_RETIRED.ANY */
	FIXED_EVENT_CONSTRAINT(0x01c0, 0),	/* old INST_RETIRED.PREC_DIST */
	FIXED_EVENT_CONSTRAINT(0x0100, 0),	/* INST_RETIRED.PREC_DIST */
	FIXED_EVENT_CONSTRAINT(0x003c, 1),	/* CPU_CLK_UNHALTED.CORE */
	FIXED_EVENT_CONSTRAINT(0x0300, 2),	/* CPU_CLK_UNHALTED.REF */
	FIXED_EVENT_CONSTRAINT(0x0400, 3),	/* SLOTS */
	METRIC_EVENT_CONSTRAINT(INTEL_TD_METRIC_RETIRING, 0),
	METRIC_EVENT_CONSTRAINT(INTEL_TD_METRIC_BAD_SPEC, 1),
	METRIC_EVENT_CONSTRAINT(INTEL_TD_METRIC_FE_BOUND, 2),
	METRIC_EVENT_CONSTRAINT(INTEL_TD_METRIC_BE_BOUND, 3),
	INTEL_EVENT_CONSTRAINT_RANGE(0x03, 0x0a, 0xf),
	INTEL_EVENT_CONSTRAINT_RANGE(0x1f, 0x28, 0xf),
	INTEL_EVENT_CONSTRAINT(0x32, 0xf),	/* SW_PREFETCH_ACCESS.* */
	INTEL_EVENT_CONSTRAINT_RANGE(0x48, 0x54, 0xf),
	INTEL_EVENT_CONSTRAINT_RANGE(0x60, 0x8b, 0xf),
	INTEL_UEVENT_CONSTRAINT(0x04a3, 0xff),  /* CYCLE_ACTIVITY.STALLS_TOTAL */
	INTEL_UEVENT_CONSTRAINT(0x10a3, 0xff),  /* CYCLE_ACTIVITY.CYCLES_MEM_ANY */
	INTEL_UEVENT_CONSTRAINT(0x14a3, 0xff),  /* CYCLE_ACTIVITY.STALLS_MEM_ANY */
	INTEL_EVENT_CONSTRAINT(0xa3, 0xf),      /* CYCLE_ACTIVITY.* */
	INTEL_EVENT_CONSTRAINT_RANGE(0xa8, 0xb0, 0xf),
	INTEL_EVENT_CONSTRAINT_RANGE(0xb7, 0xbd, 0xf),
	INTEL_EVENT_CONSTRAINT_RANGE(0xd0, 0xe6, 0xf),
	INTEL_EVENT_CONSTRAINT(0xef, 0xf),
	INTEL_EVENT_CONSTRAINT_RANGE(0xf0, 0xf4, 0xf),
	EVENT_CONSTRAINT_END
};

static struct extra_reg intel_icl_extra_regs[] __read_mostly = {
	INTEL_UEVENT_EXTRA_REG(0x01b7, MSR_OFFCORE_RSP_0, 0x3fffffbfffull, RSP_0),
	INTEL_UEVENT_EXTRA_REG(0x01bb, MSR_OFFCORE_RSP_1, 0x3fffffbfffull, RSP_1),
	INTEL_UEVENT_PEBS_LDLAT_EXTRA_REG(0x01cd),
	INTEL_UEVENT_EXTRA_REG(0x01c6, MSR_PEBS_FRONTEND, 0x7fff17, FE),
	EVENT_EXTRA_END
};

static struct extra_reg intel_spr_extra_regs[] __read_mostly = {
	INTEL_UEVENT_EXTRA_REG(0x012a, MSR_OFFCORE_RSP_0, 0x3fffffffffull, RSP_0),
	INTEL_UEVENT_EXTRA_REG(0x012b, MSR_OFFCORE_RSP_1, 0x3fffffffffull, RSP_1),
	INTEL_UEVENT_PEBS_LDLAT_EXTRA_REG(0x01cd),
	INTEL_UEVENT_EXTRA_REG(0x01c6, MSR_PEBS_FRONTEND, 0x7fff17, FE),
	INTEL_UEVENT_EXTRA_REG(0x40ad, MSR_PEBS_FRONTEND, 0x7, FE),
	INTEL_UEVENT_EXTRA_REG(0x04c2, MSR_PEBS_FRONTEND, 0x8, FE),
	EVENT_EXTRA_END
};

static struct event_constraint intel_spr_event_constraints[] = {
	FIXED_EVENT_CONSTRAINT(0x00c0, 0),	/* INST_RETIRED.ANY */
	FIXED_EVENT_CONSTRAINT(0x0100, 0),	/* INST_RETIRED.PREC_DIST */
	FIXED_EVENT_CONSTRAINT(0x003c, 1),	/* CPU_CLK_UNHALTED.CORE */
	FIXED_EVENT_CONSTRAINT(0x0300, 2),	/* CPU_CLK_UNHALTED.REF */
	FIXED_EVENT_CONSTRAINT(0x0400, 3),	/* SLOTS */
	METRIC_EVENT_CONSTRAINT(INTEL_TD_METRIC_RETIRING, 0),
	METRIC_EVENT_CONSTRAINT(INTEL_TD_METRIC_BAD_SPEC, 1),
	METRIC_EVENT_CONSTRAINT(INTEL_TD_METRIC_FE_BOUND, 2),
	METRIC_EVENT_CONSTRAINT(INTEL_TD_METRIC_BE_BOUND, 3),
	METRIC_EVENT_CONSTRAINT(INTEL_TD_METRIC_HEAVY_OPS, 4),
	METRIC_EVENT_CONSTRAINT(INTEL_TD_METRIC_BR_MISPREDICT, 5),
	METRIC_EVENT_CONSTRAINT(INTEL_TD_METRIC_FETCH_LAT, 6),
	METRIC_EVENT_CONSTRAINT(INTEL_TD_METRIC_MEM_BOUND, 7),

	INTEL_EVENT_CONSTRAINT(0x2e, 0xff),
	INTEL_EVENT_CONSTRAINT(0x3c, 0xff),
	/*
	 * Generally event codes < 0x90 are restricted to counters 0-3.
	 * The 0x2E and 0x3C are exception, which has no restriction.
	 */
	INTEL_EVENT_CONSTRAINT_RANGE(0x01, 0x8f, 0xf),

	INTEL_UEVENT_CONSTRAINT(0x01a3, 0xf),
	INTEL_UEVENT_CONSTRAINT(0x02a3, 0xf),
	INTEL_UEVENT_CONSTRAINT(0x08a3, 0xf),
	INTEL_UEVENT_CONSTRAINT(0x04a4, 0x1),
	INTEL_UEVENT_CONSTRAINT(0x08a4, 0x1),
	INTEL_UEVENT_CONSTRAINT(0x02cd, 0x1),
	INTEL_EVENT_CONSTRAINT(0xce, 0x1),
	INTEL_EVENT_CONSTRAINT_RANGE(0xd0, 0xdf, 0xf),
	/*
	 * Generally event codes >= 0x90 are likely to have no restrictions.
	 * The exception are defined as above.
	 */
	INTEL_EVENT_CONSTRAINT_RANGE(0x90, 0xfe, 0xff),

	EVENT_CONSTRAINT_END
};


EVENT_ATTR_STR(mem-loads,	mem_ld_nhm,	"event=0x0b,umask=0x10,ldlat=3");
EVENT_ATTR_STR(mem-loads,	mem_ld_snb,	"event=0xcd,umask=0x1,ldlat=3");
EVENT_ATTR_STR(mem-stores,	mem_st_snb,	"event=0xcd,umask=0x2");

static struct attribute *nhm_mem_events_attrs[] = {
	EVENT_PTR(mem_ld_nhm),
	NULL,
};

/*
 * topdown events for Intel Core CPUs.
 *
 * The events are all in slots, which is a free slot in a 4 wide
 * pipeline. Some events are already reported in slots, for cycle
 * events we multiply by the pipeline width (4).
 *
 * With Hyper Threading on, topdown metrics are either summed or averaged
 * between the threads of a core: (count_t0 + count_t1).
 *
 * For the average case the metric is always scaled to pipeline width,
 * so we use factor 2 ((count_t0 + count_t1) / 2 * 4)
 */

EVENT_ATTR_STR_HT(topdown-total-slots, td_total_slots,
	"event=0x3c,umask=0x0",			/* cpu_clk_unhalted.thread */
	"event=0x3c,umask=0x0,any=1");		/* cpu_clk_unhalted.thread_any */
EVENT_ATTR_STR_HT(topdown-total-slots.scale, td_total_slots_scale, "4", "2");
EVENT_ATTR_STR(topdown-slots-issued, td_slots_issued,
	"event=0xe,umask=0x1");			/* uops_issued.any */
EVENT_ATTR_STR(topdown-slots-retired, td_slots_retired,
	"event=0xc2,umask=0x2");		/* uops_retired.retire_slots */
EVENT_ATTR_STR(topdown-fetch-bubbles, td_fetch_bubbles,
	"event=0x9c,umask=0x1");		/* idq_uops_not_delivered_core */
EVENT_ATTR_STR_HT(topdown-recovery-bubbles, td_recovery_bubbles,
	"event=0xd,umask=0x3,cmask=1",		/* int_misc.recovery_cycles */
	"event=0xd,umask=0x3,cmask=1,any=1");	/* int_misc.recovery_cycles_any */
EVENT_ATTR_STR_HT(topdown-recovery-bubbles.scale, td_recovery_bubbles_scale,
	"4", "2");

EVENT_ATTR_STR(slots,			slots,			"event=0x00,umask=0x4");
EVENT_ATTR_STR(topdown-retiring,	td_retiring,		"event=0x00,umask=0x80");
EVENT_ATTR_STR(topdown-bad-spec,	td_bad_spec,		"event=0x00,umask=0x81");
EVENT_ATTR_STR(topdown-fe-bound,	td_fe_bound,		"event=0x00,umask=0x82");
EVENT_ATTR_STR(topdown-be-bound,	td_be_bound,		"event=0x00,umask=0x83");
EVENT_ATTR_STR(topdown-heavy-ops,	td_heavy_ops,		"event=0x00,umask=0x84");
EVENT_ATTR_STR(topdown-br-mispredict,	td_br_mispredict,	"event=0x00,umask=0x85");
EVENT_ATTR_STR(topdown-fetch-lat,	td_fetch_lat,		"event=0x00,umask=0x86");
EVENT_ATTR_STR(topdown-mem-bound,	td_mem_bound,		"event=0x00,umask=0x87");

static struct attribute *snb_events_attrs[] = {
	EVENT_PTR(td_slots_issued),
	EVENT_PTR(td_slots_retired),
	EVENT_PTR(td_fetch_bubbles),
	EVENT_PTR(td_total_slots),
	EVENT_PTR(td_total_slots_scale),
	EVENT_PTR(td_recovery_bubbles),
	EVENT_PTR(td_recovery_bubbles_scale),
	NULL,
};

static struct attribute *snb_mem_events_attrs[] = {
	EVENT_PTR(mem_ld_snb),
	EVENT_PTR(mem_st_snb),
	NULL,
};

static struct event_constraint intel_hsw_event_constraints[] = {
	FIXED_EVENT_CONSTRAINT(0x00c0, 0), /* INST_RETIRED.ANY */
	FIXED_EVENT_CONSTRAINT(0x003c, 1), /* CPU_CLK_UNHALTED.CORE */
	FIXED_EVENT_CONSTRAINT(0x0300, 2), /* CPU_CLK_UNHALTED.REF */
	INTEL_UEVENT_CONSTRAINT(0x148, 0x4),	/* L1D_PEND_MISS.PENDING */
	INTEL_UEVENT_CONSTRAINT(0x01c0, 0x2), /* INST_RETIRED.PREC_DIST */
	INTEL_EVENT_CONSTRAINT(0xcd, 0x8), /* MEM_TRANS_RETIRED.LOAD_LATENCY */
	/* CYCLE_ACTIVITY.CYCLES_L1D_PENDING */
	INTEL_UEVENT_CONSTRAINT(0x08a3, 0x4),
	/* CYCLE_ACTIVITY.STALLS_L1D_PENDING */
	INTEL_UEVENT_CONSTRAINT(0x0ca3, 0x4),
	/* CYCLE_ACTIVITY.CYCLES_NO_EXECUTE */
	INTEL_UEVENT_CONSTRAINT(0x04a3, 0xf),

	/*
	 * When HT is off these events can only run on the bottom 4 counters
	 * When HT is on, they are impacted by the HT bug and require EXCL access
	 */
	INTEL_EXCLEVT_CONSTRAINT(0xd0, 0xf), /* MEM_UOPS_RETIRED.* */
	INTEL_EXCLEVT_CONSTRAINT(0xd1, 0xf), /* MEM_LOAD_UOPS_RETIRED.* */
	INTEL_EXCLEVT_CONSTRAINT(0xd2, 0xf), /* MEM_LOAD_UOPS_LLC_HIT_RETIRED.* */
	INTEL_EXCLEVT_CONSTRAINT(0xd3, 0xf), /* MEM_LOAD_UOPS_LLC_MISS_RETIRED.* */

	EVENT_CONSTRAINT_END
};

static struct event_constraint intel_bdw_event_constraints[] = {
	FIXED_EVENT_CONSTRAINT(0x00c0, 0),	/* INST_RETIRED.ANY */
	FIXED_EVENT_CONSTRAINT(0x003c, 1),	/* CPU_CLK_UNHALTED.CORE */
	FIXED_EVENT_CONSTRAINT(0x0300, 2),	/* CPU_CLK_UNHALTED.REF */
	INTEL_UEVENT_CONSTRAINT(0x148, 0x4),	/* L1D_PEND_MISS.PENDING */
	INTEL_UBIT_EVENT_CONSTRAINT(0x8a3, 0x4),	/* CYCLE_ACTIVITY.CYCLES_L1D_MISS */
	/*
	 * when HT is off, these can only run on the bottom 4 counters
	 */
	INTEL_EVENT_CONSTRAINT(0xd0, 0xf),	/* MEM_INST_RETIRED.* */
	INTEL_EVENT_CONSTRAINT(0xd1, 0xf),	/* MEM_LOAD_RETIRED.* */
	INTEL_EVENT_CONSTRAINT(0xd2, 0xf),	/* MEM_LOAD_L3_HIT_RETIRED.* */
	INTEL_EVENT_CONSTRAINT(0xcd, 0xf),	/* MEM_TRANS_RETIRED.* */
	EVENT_CONSTRAINT_END
};

static u64 intel_pmu_event_map(int hw_event)
{
	return intel_perfmon_event_map[hw_event];
}

static __initconst const u64 spr_hw_cache_event_ids
				[PERF_COUNT_HW_CACHE_MAX]
				[PERF_COUNT_HW_CACHE_OP_MAX]
				[PERF_COUNT_HW_CACHE_RESULT_MAX] =
{
 [ C(L1D ) ] = {
	[ C(OP_READ) ] = {
		[ C(RESULT_ACCESS) ] = 0x81d0,
		[ C(RESULT_MISS)   ] = 0xe124,
	},
	[ C(OP_WRITE) ] = {
		[ C(RESULT_ACCESS) ] = 0x82d0,
	},
 },
 [ C(L1I ) ] = {
	[ C(OP_READ) ] = {
		[ C(RESULT_MISS)   ] = 0xe424,
	},
	[ C(OP_WRITE) ] = {
		[ C(RESULT_ACCESS) ] = -1,
		[ C(RESULT_MISS)   ] = -1,
	},
 },
 [ C(LL  ) ] = {
	[ C(OP_READ) ] = {
		[ C(RESULT_ACCESS) ] = 0x12a,
		[ C(RESULT_MISS)   ] = 0x12a,
	},
	[ C(OP_WRITE) ] = {
		[ C(RESULT_ACCESS) ] = 0x12a,
		[ C(RESULT_MISS)   ] = 0x12a,
	},
 },
 [ C(DTLB) ] = {
	[ C(OP_READ) ] = {
		[ C(RESULT_ACCESS) ] = 0x81d0,
		[ C(RESULT_MISS)   ] = 0xe12,
	},
	[ C(OP_WRITE) ] = {
		[ C(RESULT_ACCESS) ] = 0x82d0,
		[ C(RESULT_MISS)   ] = 0xe13,
	},
 },
 [ C(ITLB) ] = {
	[ C(OP_READ) ] = {
		[ C(RESULT_ACCESS) ] = -1,
		[ C(RESULT_MISS)   ] = 0xe11,
	},
	[ C(OP_WRITE) ] = {
		[ C(RESULT_ACCESS) ] = -1,
		[ C(RESULT_MISS)   ] = -1,
	},
	[ C(OP_PREFETCH) ] = {
		[ C(RESULT_ACCESS) ] = -1,
		[ C(RESULT_MISS)   ] = -1,
	},
 },
 [ C(BPU ) ] = {
	[ C(OP_READ) ] = {
		[ C(RESULT_ACCESS) ] = 0x4c4,
		[ C(RESULT_MISS)   ] = 0x4c5,
	},
	[ C(OP_WRITE) ] = {
		[ C(RESULT_ACCESS) ] = -1,
		[ C(RESULT_MISS)   ] = -1,
	},
	[ C(OP_PREFETCH) ] = {
		[ C(RESULT_ACCESS) ] = -1,
		[ C(RESULT_MISS)   ] = -1,
	},
 },
 [ C(NODE) ] = {
	[ C(OP_READ) ] = {
		[ C(RESULT_ACCESS) ] = 0x12a,
		[ C(RESULT_MISS)   ] = 0x12a,
	},
 },
};

static __initconst const u64 spr_hw_cache_extra_regs
				[PERF_COUNT_HW_CACHE_MAX]
				[PERF_COUNT_HW_CACHE_OP_MAX]
				[PERF_COUNT_HW_CACHE_RESULT_MAX] =
{
 [ C(LL  ) ] = {
	[ C(OP_READ) ] = {
		[ C(RESULT_ACCESS) ] = 0x10001,
		[ C(RESULT_MISS)   ] = 0x3fbfc00001,
	},
	[ C(OP_WRITE) ] = {
		[ C(RESULT_ACCESS) ] = 0x3f3ffc0002,
		[ C(RESULT_MISS)   ] = 0x3f3fc00002,
	},
 },
 [ C(NODE) ] = {
	[ C(OP_READ) ] = {
		[ C(RESULT_ACCESS) ] = 0x10c000001,
		[ C(RESULT_MISS)   ] = 0x3fb3000001,
	},
 },
};

/*
 * Notes on the events:
 * - data reads do not include code reads (comparable to earlier tables)
 * - data counts include speculative execution (except L1 write, dtlb, bpu)
 * - remote node access includes remote memory, remote cache, remote mmio.
 * - prefetches are not included in the counts.
 * - icache miss does not include decoded icache
 */

#define SKL_DEMAND_DATA_RD		BIT_ULL(0)
#define SKL_DEMAND_RFO			BIT_ULL(1)
#define SKL_ANY_RESPONSE		BIT_ULL(16)
#define SKL_SUPPLIER_NONE		BIT_ULL(17)
#define SKL_L3_MISS_LOCAL_DRAM		BIT_ULL(26)
#define SKL_L3_MISS_REMOTE_HOP0_DRAM	BIT_ULL(27)
#define SKL_L3_MISS_REMOTE_HOP1_DRAM	BIT_ULL(28)
#define SKL_L3_MISS_REMOTE_HOP2P_DRAM	BIT_ULL(29)
#define SKL_L3_MISS			(SKL_L3_MISS_LOCAL_DRAM| \
					 SKL_L3_MISS_REMOTE_HOP0_DRAM| \
					 SKL_L3_MISS_REMOTE_HOP1_DRAM| \
					 SKL_L3_MISS_REMOTE_HOP2P_DRAM)
#define SKL_SPL_HIT			BIT_ULL(30)
#define SKL_SNOOP_NONE			BIT_ULL(31)
#define SKL_SNOOP_NOT_NEEDED		BIT_ULL(32)
#define SKL_SNOOP_MISS			BIT_ULL(33)
#define SKL_SNOOP_HIT_NO_FWD		BIT_ULL(34)
#define SKL_SNOOP_HIT_WITH_FWD		BIT_ULL(35)
#define SKL_SNOOP_HITM			BIT_ULL(36)
#define SKL_SNOOP_NON_DRAM		BIT_ULL(37)
#define SKL_ANY_SNOOP			(SKL_SPL_HIT|SKL_SNOOP_NONE| \
					 SKL_SNOOP_NOT_NEEDED|SKL_SNOOP_MISS| \
					 SKL_SNOOP_HIT_NO_FWD|SKL_SNOOP_HIT_WITH_FWD| \
					 SKL_SNOOP_HITM|SKL_SNOOP_NON_DRAM)
#define SKL_DEMAND_READ			SKL_DEMAND_DATA_RD
#define SKL_SNOOP_DRAM			(SKL_SNOOP_NONE| \
					 SKL_SNOOP_NOT_NEEDED|SKL_SNOOP_MISS| \
					 SKL_SNOOP_HIT_NO_FWD|SKL_SNOOP_HIT_WITH_FWD| \
					 SKL_SNOOP_HITM|SKL_SPL_HIT)
#define SKL_DEMAND_WRITE		SKL_DEMAND_RFO
#define SKL_LLC_ACCESS			SKL_ANY_RESPONSE
#define SKL_L3_MISS_REMOTE		(SKL_L3_MISS_REMOTE_HOP0_DRAM| \
					 SKL_L3_MISS_REMOTE_HOP1_DRAM| \
					 SKL_L3_MISS_REMOTE_HOP2P_DRAM)

static __initconst const u64 skl_hw_cache_event_ids
				[PERF_COUNT_HW_CACHE_MAX]
				[PERF_COUNT_HW_CACHE_OP_MAX]
				[PERF_COUNT_HW_CACHE_RESULT_MAX] =
{
 [ C(L1D ) ] = {
	[ C(OP_READ) ] = {
		[ C(RESULT_ACCESS) ] = 0x81d0,	/* MEM_INST_RETIRED.ALL_LOADS */
		[ C(RESULT_MISS)   ] = 0x151,	/* L1D.REPLACEMENT */
	},
	[ C(OP_WRITE) ] = {
		[ C(RESULT_ACCESS) ] = 0x82d0,	/* MEM_INST_RETIRED.ALL_STORES */
		[ C(RESULT_MISS)   ] = 0x0,
	},
	[ C(OP_PREFETCH) ] = {
		[ C(RESULT_ACCESS) ] = 0x0,
		[ C(RESULT_MISS)   ] = 0x0,
	},
 },
 [ C(L1I ) ] = {
	[ C(OP_READ) ] = {
		[ C(RESULT_ACCESS) ] = 0x0,
		[ C(RESULT_MISS)   ] = 0x283,	/* ICACHE_64B.MISS */
	},
	[ C(OP_WRITE) ] = {
		[ C(RESULT_ACCESS) ] = -1,
		[ C(RESULT_MISS)   ] = -1,
	},
	[ C(OP_PREFETCH) ] = {
		[ C(RESULT_ACCESS) ] = 0x0,
		[ C(RESULT_MISS)   ] = 0x0,
	},
 },
 [ C(LL  ) ] = {
	[ C(OP_READ) ] = {
		[ C(RESULT_ACCESS) ] = 0x1b7,	/* OFFCORE_RESPONSE */
		[ C(RESULT_MISS)   ] = 0x1b7,	/* OFFCORE_RESPONSE */
	},
	[ C(OP_WRITE) ] = {
		[ C(RESULT_ACCESS) ] = 0x1b7,	/* OFFCORE_RESPONSE */
		[ C(RESULT_MISS)   ] = 0x1b7,	/* OFFCORE_RESPONSE */
	},
	[ C(OP_PREFETCH) ] = {
		[ C(RESULT_ACCESS) ] = 0x0,
		[ C(RESULT_MISS)   ] = 0x0,
	},
 },
 [ C(DTLB) ] = {
	[ C(OP_READ) ] = {
		[ C(RESULT_ACCESS) ] = 0x81d0,	/* MEM_INST_RETIRED.ALL_LOADS */
		[ C(RESULT_MISS)   ] = 0xe08,	/* DTLB_LOAD_MISSES.WALK_COMPLETED */
	},
	[ C(OP_WRITE) ] = {
		[ C(RESULT_ACCESS) ] = 0x82d0,	/* MEM_INST_RETIRED.ALL_STORES */
		[ C(RESULT_MISS)   ] = 0xe49,	/* DTLB_STORE_MISSES.WALK_COMPLETED */
	},
	[ C(OP_PREFETCH) ] = {
		[ C(RESULT_ACCESS) ] = 0x0,
		[ C(RESULT_MISS)   ] = 0x0,
	},
 },
 [ C(ITLB) ] = {
	[ C(OP_READ) ] = {
		[ C(RESULT_ACCESS) ] = 0x2085,	/* ITLB_MISSES.STLB_HIT */
		[ C(RESULT_MISS)   ] = 0xe85,	/* ITLB_MISSES.WALK_COMPLETED */
	},
	[ C(OP_WRITE) ] = {
		[ C(RESULT_ACCESS) ] = -1,
		[ C(RESULT_MISS)   ] = -1,
	},
	[ C(OP_PREFETCH) ] = {
		[ C(RESULT_ACCESS) ] = -1,
		[ C(RESULT_MISS)   ] = -1,
	},
 },
 [ C(BPU ) ] = {
	[ C(OP_READ) ] = {
		[ C(RESULT_ACCESS) ] = 0xc4,	/* BR_INST_RETIRED.ALL_BRANCHES */
		[ C(RESULT_MISS)   ] = 0xc5,	/* BR_MISP_RETIRED.ALL_BRANCHES */
	},
	[ C(OP_WRITE) ] = {
		[ C(RESULT_ACCESS) ] = -1,
		[ C(RESULT_MISS)   ] = -1,
	},
	[ C(OP_PREFETCH) ] = {
		[ C(RESULT_ACCESS) ] = -1,
		[ C(RESULT_MISS)   ] = -1,
	},
 },
 [ C(NODE) ] = {
	[ C(OP_READ) ] = {
		[ C(RESULT_ACCESS) ] = 0x1b7,	/* OFFCORE_RESPONSE */
		[ C(RESULT_MISS)   ] = 0x1b7,	/* OFFCORE_RESPONSE */
	},
	[ C(OP_WRITE) ] = {
		[ C(RESULT_ACCESS) ] = 0x1b7,	/* OFFCORE_RESPONSE */
		[ C(RESULT_MISS)   ] = 0x1b7,	/* OFFCORE_RESPONSE */
	},
	[ C(OP_PREFETCH) ] = {
		[ C(RESULT_ACCESS) ] = 0x0,
		[ C(RESULT_MISS)   ] = 0x0,
	},
 },
};

static __initconst const u64 skl_hw_cache_extra_regs
				[PERF_COUNT_HW_CACHE_MAX]
				[PERF_COUNT_HW_CACHE_OP_MAX]
				[PERF_COUNT_HW_CACHE_RESULT_MAX] =
{
 [ C(LL  ) ] = {
	[ C(OP_READ) ] = {
		[ C(RESULT_ACCESS) ] = SKL_DEMAND_READ|
				       SKL_LLC_ACCESS|SKL_ANY_SNOOP,
		[ C(RESULT_MISS)   ] = SKL_DEMAND_READ|
				       SKL_L3_MISS|SKL_ANY_SNOOP|
				       SKL_SUPPLIER_NONE,
	},
	[ C(OP_WRITE) ] = {
		[ C(RESULT_ACCESS) ] = SKL_DEMAND_WRITE|
				       SKL_LLC_ACCESS|SKL_ANY_SNOOP,
		[ C(RESULT_MISS)   ] = SKL_DEMAND_WRITE|
				       SKL_L3_MISS|SKL_ANY_SNOOP|
				       SKL_SUPPLIER_NONE,
	},
	[ C(OP_PREFETCH) ] = {
		[ C(RESULT_ACCESS) ] = 0x0,
		[ C(RESULT_MISS)   ] = 0x0,
	},
 },
 [ C(NODE) ] = {
	[ C(OP_READ) ] = {
		[ C(RESULT_ACCESS) ] = SKL_DEMAND_READ|
				       SKL_L3_MISS_LOCAL_DRAM|SKL_SNOOP_DRAM,
		[ C(RESULT_MISS)   ] = SKL_DEMAND_READ|
				       SKL_L3_MISS_REMOTE|SKL_SNOOP_DRAM,
	},
	[ C(OP_WRITE) ] = {
		[ C(RESULT_ACCESS) ] = SKL_DEMAND_WRITE|
				       SKL_L3_MISS_LOCAL_DRAM|SKL_SNOOP_DRAM,
		[ C(RESULT_MISS)   ] = SKL_DEMAND_WRITE|
				       SKL_L3_MISS_REMOTE|SKL_SNOOP_DRAM,
	},
	[ C(OP_PREFETCH) ] = {
		[ C(RESULT_ACCESS) ] = 0x0,
		[ C(RESULT_MISS)   ] = 0x0,
	},
 },
};

#define SNB_DMND_DATA_RD	(1ULL << 0)
#define SNB_DMND_RFO		(1ULL << 1)
#define SNB_DMND_IFETCH		(1ULL << 2)
#define SNB_DMND_WB		(1ULL << 3)
#define SNB_PF_DATA_RD		(1ULL << 4)
#define SNB_PF_RFO		(1ULL << 5)
#define SNB_PF_IFETCH		(1ULL << 6)
#define SNB_LLC_DATA_RD		(1ULL << 7)
#define SNB_LLC_RFO		(1ULL << 8)
#define SNB_LLC_IFETCH		(1ULL << 9)
#define SNB_BUS_LOCKS		(1ULL << 10)
#define SNB_STRM_ST		(1ULL << 11)
#define SNB_OTHER		(1ULL << 15)
#define SNB_RESP_ANY		(1ULL << 16)
#define SNB_NO_SUPP		(1ULL << 17)
#define SNB_LLC_HITM		(1ULL << 18)
#define SNB_LLC_HITE		(1ULL << 19)
#define SNB_LLC_HITS		(1ULL << 20)
#define SNB_LLC_HITF		(1ULL << 21)
#define SNB_LOCAL		(1ULL << 22)
#define SNB_REMOTE		(0xffULL << 23)
#define SNB_SNP_NONE		(1ULL << 31)
#define SNB_SNP_NOT_NEEDED	(1ULL << 32)
#define SNB_SNP_MISS		(1ULL << 33)
#define SNB_NO_FWD		(1ULL << 34)
#define SNB_SNP_FWD		(1ULL << 35)
#define SNB_HITM		(1ULL << 36)
#define SNB_NON_DRAM		(1ULL << 37)

#define SNB_DMND_READ		(SNB_DMND_DATA_RD|SNB_LLC_DATA_RD)
#define SNB_DMND_WRITE		(SNB_DMND_RFO|SNB_LLC_RFO)
#define SNB_DMND_PREFETCH	(SNB_PF_DATA_RD|SNB_PF_RFO)

#define SNB_SNP_ANY		(SNB_SNP_NONE|SNB_SNP_NOT_NEEDED| \
				 SNB_SNP_MISS|SNB_NO_FWD|SNB_SNP_FWD| \
				 SNB_HITM)

#define SNB_DRAM_ANY		(SNB_LOCAL|SNB_REMOTE|SNB_SNP_ANY)
#define SNB_DRAM_REMOTE		(SNB_REMOTE|SNB_SNP_ANY)

#define SNB_L3_ACCESS		SNB_RESP_ANY
#define SNB_L3_MISS		(SNB_DRAM_ANY|SNB_NON_DRAM)

static __initconst const u64 snb_hw_cache_extra_regs
				[PERF_COUNT_HW_CACHE_MAX]
				[PERF_COUNT_HW_CACHE_OP_MAX]
				[PERF_COUNT_HW_CACHE_RESULT_MAX] =
{
 [ C(LL  ) ] = {
	[ C(OP_READ) ] = {
		[ C(RESULT_ACCESS) ] = SNB_DMND_READ|SNB_L3_ACCESS,
		[ C(RESULT_MISS)   ] = SNB_DMND_READ|SNB_L3_MISS,
	},
	[ C(OP_WRITE) ] = {
		[ C(RESULT_ACCESS) ] = SNB_DMND_WRITE|SNB_L3_ACCESS,
		[ C(RESULT_MISS)   ] = SNB_DMND_WRITE|SNB_L3_MISS,
	},
	[ C(OP_PREFETCH) ] = {
		[ C(RESULT_ACCESS) ] = SNB_DMND_PREFETCH|SNB_L3_ACCESS,
		[ C(RESULT_MISS)   ] = SNB_DMND_PREFETCH|SNB_L3_MISS,
	},
 },
 [ C(NODE) ] = {
	[ C(OP_READ) ] = {
		[ C(RESULT_ACCESS) ] = SNB_DMND_READ|SNB_DRAM_ANY,
		[ C(RESULT_MISS)   ] = SNB_DMND_READ|SNB_DRAM_REMOTE,
	},
	[ C(OP_WRITE) ] = {
		[ C(RESULT_ACCESS) ] = SNB_DMND_WRITE|SNB_DRAM_ANY,
		[ C(RESULT_MISS)   ] = SNB_DMND_WRITE|SNB_DRAM_REMOTE,
	},
	[ C(OP_PREFETCH) ] = {
		[ C(RESULT_ACCESS) ] = SNB_DMND_PREFETCH|SNB_DRAM_ANY,
		[ C(RESULT_MISS)   ] = SNB_DMND_PREFETCH|SNB_DRAM_REMOTE,
	},
 },
};

static __initconst const u64 snb_hw_cache_event_ids
				[PERF_COUNT_HW_CACHE_MAX]
				[PERF_COUNT_HW_CACHE_OP_MAX]
				[PERF_COUNT_HW_CACHE_RESULT_MAX] =
{
 [ C(L1D) ] = {
	[ C(OP_READ) ] = {
		[ C(RESULT_ACCESS) ] = 0xf1d0, /* MEM_UOP_RETIRED.LOADS        */
		[ C(RESULT_MISS)   ] = 0x0151, /* L1D.REPLACEMENT              */
	},
	[ C(OP_WRITE) ] = {
		[ C(RESULT_ACCESS) ] = 0xf2d0, /* MEM_UOP_RETIRED.STORES       */
		[ C(RESULT_MISS)   ] = 0x0851, /* L1D.ALL_M_REPLACEMENT        */
	},
	[ C(OP_PREFETCH) ] = {
		[ C(RESULT_ACCESS) ] = 0x0,
		[ C(RESULT_MISS)   ] = 0x024e, /* HW_PRE_REQ.DL1_MISS          */
	},
 },
 [ C(L1I ) ] = {
	[ C(OP_READ) ] = {
		[ C(RESULT_ACCESS) ] = 0x0,
		[ C(RESULT_MISS)   ] = 0x0280, /* ICACHE.MISSES */
	},
	[ C(OP_WRITE) ] = {
		[ C(RESULT_ACCESS) ] = -1,
		[ C(RESULT_MISS)   ] = -1,
	},
	[ C(OP_PREFETCH) ] = {
		[ C(RESULT_ACCESS) ] = 0x0,
		[ C(RESULT_MISS)   ] = 0x0,
	},
 },
 [ C(LL  ) ] = {
	[ C(OP_READ) ] = {
		/* OFFCORE_RESPONSE.ANY_DATA.LOCAL_CACHE */
		[ C(RESULT_ACCESS) ] = 0x01b7,
		/* OFFCORE_RESPONSE.ANY_DATA.ANY_LLC_MISS */
		[ C(RESULT_MISS)   ] = 0x01b7,
	},
	[ C(OP_WRITE) ] = {
		/* OFFCORE_RESPONSE.ANY_RFO.LOCAL_CACHE */
		[ C(RESULT_ACCESS) ] = 0x01b7,
		/* OFFCORE_RESPONSE.ANY_RFO.ANY_LLC_MISS */
		[ C(RESULT_MISS)   ] = 0x01b7,
	},
	[ C(OP_PREFETCH) ] = {
		/* OFFCORE_RESPONSE.PREFETCH.LOCAL_CACHE */
		[ C(RESULT_ACCESS) ] = 0x01b7,
		/* OFFCORE_RESPONSE.PREFETCH.ANY_LLC_MISS */
		[ C(RESULT_MISS)   ] = 0x01b7,
	},
 },
 [ C(DTLB) ] = {
	[ C(OP_READ) ] = {
		[ C(RESULT_ACCESS) ] = 0x81d0, /* MEM_UOP_RETIRED.ALL_LOADS */
		[ C(RESULT_MISS)   ] = 0x0108, /* DTLB_LOAD_MISSES.CAUSES_A_WALK */
	},
	[ C(OP_WRITE) ] = {
		[ C(RESULT_ACCESS) ] = 0x82d0, /* MEM_UOP_RETIRED.ALL_STORES */
		[ C(RESULT_MISS)   ] = 0x0149, /* DTLB_STORE_MISSES.MISS_CAUSES_A_WALK */
	},
	[ C(OP_PREFETCH) ] = {
		[ C(RESULT_ACCESS) ] = 0x0,
		[ C(RESULT_MISS)   ] = 0x0,
	},
 },
 [ C(ITLB) ] = {
	[ C(OP_READ) ] = {
		[ C(RESULT_ACCESS) ] = 0x1085, /* ITLB_MISSES.STLB_HIT         */
		[ C(RESULT_MISS)   ] = 0x0185, /* ITLB_MISSES.CAUSES_A_WALK    */
	},
	[ C(OP_WRITE) ] = {
		[ C(RESULT_ACCESS) ] = -1,
		[ C(RESULT_MISS)   ] = -1,
	},
	[ C(OP_PREFETCH) ] = {
		[ C(RESULT_ACCESS) ] = -1,
		[ C(RESULT_MISS)   ] = -1,
	},
 },
 [ C(BPU ) ] = {
	[ C(OP_READ) ] = {
		[ C(RESULT_ACCESS) ] = 0x00c4, /* BR_INST_RETIRED.ALL_BRANCHES */
		[ C(RESULT_MISS)   ] = 0x00c5, /* BR_MISP_RETIRED.ALL_BRANCHES */
	},
	[ C(OP_WRITE) ] = {
		[ C(RESULT_ACCESS) ] = -1,
		[ C(RESULT_MISS)   ] = -1,
	},
	[ C(OP_PREFETCH) ] = {
		[ C(RESULT_ACCESS) ] = -1,
		[ C(RESULT_MISS)   ] = -1,
	},
 },
 [ C(NODE) ] = {
	[ C(OP_READ) ] = {
		[ C(RESULT_ACCESS) ] = 0x01b7,
		[ C(RESULT_MISS)   ] = 0x01b7,
	},
	[ C(OP_WRITE) ] = {
		[ C(RESULT_ACCESS) ] = 0x01b7,
		[ C(RESULT_MISS)   ] = 0x01b7,
	},
	[ C(OP_PREFETCH) ] = {
		[ C(RESULT_ACCESS) ] = 0x01b7,
		[ C(RESULT_MISS)   ] = 0x01b7,
	},
 },

};

/*
 * Notes on the events:
 * - data reads do not include code reads (comparable to earlier tables)
 * - data counts include speculative execution (except L1 write, dtlb, bpu)
 * - remote node access includes remote memory, remote cache, remote mmio.
 * - prefetches are not included in the counts because they are not
 *   reliably counted.
 */

#define HSW_DEMAND_DATA_RD		BIT_ULL(0)
#define HSW_DEMAND_RFO			BIT_ULL(1)
#define HSW_ANY_RESPONSE		BIT_ULL(16)
#define HSW_SUPPLIER_NONE		BIT_ULL(17)
#define HSW_L3_MISS_LOCAL_DRAM		BIT_ULL(22)
#define HSW_L3_MISS_REMOTE_HOP0		BIT_ULL(27)
#define HSW_L3_MISS_REMOTE_HOP1		BIT_ULL(28)
#define HSW_L3_MISS_REMOTE_HOP2P	BIT_ULL(29)
#define HSW_L3_MISS			(HSW_L3_MISS_LOCAL_DRAM| \
					 HSW_L3_MISS_REMOTE_HOP0|HSW_L3_MISS_REMOTE_HOP1| \
					 HSW_L3_MISS_REMOTE_HOP2P)
#define HSW_SNOOP_NONE			BIT_ULL(31)
#define HSW_SNOOP_NOT_NEEDED		BIT_ULL(32)
#define HSW_SNOOP_MISS			BIT_ULL(33)
#define HSW_SNOOP_HIT_NO_FWD		BIT_ULL(34)
#define HSW_SNOOP_HIT_WITH_FWD		BIT_ULL(35)
#define HSW_SNOOP_HITM			BIT_ULL(36)
#define HSW_SNOOP_NON_DRAM		BIT_ULL(37)
#define HSW_ANY_SNOOP			(HSW_SNOOP_NONE| \
					 HSW_SNOOP_NOT_NEEDED|HSW_SNOOP_MISS| \
					 HSW_SNOOP_HIT_NO_FWD|HSW_SNOOP_HIT_WITH_FWD| \
					 HSW_SNOOP_HITM|HSW_SNOOP_NON_DRAM)
#define HSW_SNOOP_DRAM			(HSW_ANY_SNOOP & ~HSW_SNOOP_NON_DRAM)
#define HSW_DEMAND_READ			HSW_DEMAND_DATA_RD
#define HSW_DEMAND_WRITE		HSW_DEMAND_RFO
#define HSW_L3_MISS_REMOTE		(HSW_L3_MISS_REMOTE_HOP0|\
					 HSW_L3_MISS_REMOTE_HOP1|HSW_L3_MISS_REMOTE_HOP2P)
#define HSW_LLC_ACCESS			HSW_ANY_RESPONSE

#define BDW_L3_MISS_LOCAL		BIT(26)
#define BDW_L3_MISS			(BDW_L3_MISS_LOCAL| \
					 HSW_L3_MISS_REMOTE_HOP0|HSW_L3_MISS_REMOTE_HOP1| \
					 HSW_L3_MISS_REMOTE_HOP2P)


static __initconst const u64 hsw_hw_cache_event_ids
				[PERF_COUNT_HW_CACHE_MAX]
				[PERF_COUNT_HW_CACHE_OP_MAX]
				[PERF_COUNT_HW_CACHE_RESULT_MAX] =
{
 [ C(L1D ) ] = {
	[ C(OP_READ) ] = {
		[ C(RESULT_ACCESS) ] = 0x81d0,	/* MEM_UOPS_RETIRED.ALL_LOADS */
		[ C(RESULT_MISS)   ] = 0x151,	/* L1D.REPLACEMENT */
	},
	[ C(OP_WRITE) ] = {
		[ C(RESULT_ACCESS) ] = 0x82d0,	/* MEM_UOPS_RETIRED.ALL_STORES */
		[ C(RESULT_MISS)   ] = 0x0,
	},
	[ C(OP_PREFETCH) ] = {
		[ C(RESULT_ACCESS) ] = 0x0,
		[ C(RESULT_MISS)   ] = 0x0,
	},
 },
 [ C(L1I ) ] = {
	[ C(OP_READ) ] = {
		[ C(RESULT_ACCESS) ] = 0x0,
		[ C(RESULT_MISS)   ] = 0x280,	/* ICACHE.MISSES */
	},
	[ C(OP_WRITE) ] = {
		[ C(RESULT_ACCESS) ] = -1,
		[ C(RESULT_MISS)   ] = -1,
	},
	[ C(OP_PREFETCH) ] = {
		[ C(RESULT_ACCESS) ] = 0x0,
		[ C(RESULT_MISS)   ] = 0x0,
	},
 },
 [ C(LL  ) ] = {
	[ C(OP_READ) ] = {
		[ C(RESULT_ACCESS) ] = 0x1b7,	/* OFFCORE_RESPONSE */
		[ C(RESULT_MISS)   ] = 0x1b7,	/* OFFCORE_RESPONSE */
	},
	[ C(OP_WRITE) ] = {
		[ C(RESULT_ACCESS) ] = 0x1b7,	/* OFFCORE_RESPONSE */
		[ C(RESULT_MISS)   ] = 0x1b7,	/* OFFCORE_RESPONSE */
	},
	[ C(OP_PREFETCH) ] = {
		[ C(RESULT_ACCESS) ] = 0x0,
		[ C(RESULT_MISS)   ] = 0x0,
	},
 },
 [ C(DTLB) ] = {
	[ C(OP_READ) ] = {
		[ C(RESULT_ACCESS) ] = 0x81d0,	/* MEM_UOPS_RETIRED.ALL_LOADS */
		[ C(RESULT_MISS)   ] = 0x108,	/* DTLB_LOAD_MISSES.MISS_CAUSES_A_WALK */
	},
	[ C(OP_WRITE) ] = {
		[ C(RESULT_ACCESS) ] = 0x82d0,	/* MEM_UOPS_RETIRED.ALL_STORES */
		[ C(RESULT_MISS)   ] = 0x149,	/* DTLB_STORE_MISSES.MISS_CAUSES_A_WALK */
	},
	[ C(OP_PREFETCH) ] = {
		[ C(RESULT_ACCESS) ] = 0x0,
		[ C(RESULT_MISS)   ] = 0x0,
	},
 },
 [ C(ITLB) ] = {
	[ C(OP_READ) ] = {
		[ C(RESULT_ACCESS) ] = 0x6085,	/* ITLB_MISSES.STLB_HIT */
		[ C(RESULT_MISS)   ] = 0x185,	/* ITLB_MISSES.MISS_CAUSES_A_WALK */
	},
	[ C(OP_WRITE) ] = {
		[ C(RESULT_ACCESS) ] = -1,
		[ C(RESULT_MISS)   ] = -1,
	},
	[ C(OP_PREFETCH) ] = {
		[ C(RESULT_ACCESS) ] = -1,
		[ C(RESULT_MISS)   ] = -1,
	},
 },
 [ C(BPU ) ] = {
	[ C(OP_READ) ] = {
		[ C(RESULT_ACCESS) ] = 0xc4,	/* BR_INST_RETIRED.ALL_BRANCHES */
		[ C(RESULT_MISS)   ] = 0xc5,	/* BR_MISP_RETIRED.ALL_BRANCHES */
	},
	[ C(OP_WRITE) ] = {
		[ C(RESULT_ACCESS) ] = -1,
		[ C(RESULT_MISS)   ] = -1,
	},
	[ C(OP_PREFETCH) ] = {
		[ C(RESULT_ACCESS) ] = -1,
		[ C(RESULT_MISS)   ] = -1,
	},
 },
 [ C(NODE) ] = {
	[ C(OP_READ) ] = {
		[ C(RESULT_ACCESS) ] = 0x1b7,	/* OFFCORE_RESPONSE */
		[ C(RESULT_MISS)   ] = 0x1b7,	/* OFFCORE_RESPONSE */
	},
	[ C(OP_WRITE) ] = {
		[ C(RESULT_ACCESS) ] = 0x1b7,	/* OFFCORE_RESPONSE */
		[ C(RESULT_MISS)   ] = 0x1b7,	/* OFFCORE_RESPONSE */
	},
	[ C(OP_PREFETCH) ] = {
		[ C(RESULT_ACCESS) ] = 0x0,
		[ C(RESULT_MISS)   ] = 0x0,
	},
 },
};

static __initconst const u64 hsw_hw_cache_extra_regs
				[PERF_COUNT_HW_CACHE_MAX]
				[PERF_COUNT_HW_CACHE_OP_MAX]
				[PERF_COUNT_HW_CACHE_RESULT_MAX] =
{
 [ C(LL  ) ] = {
	[ C(OP_READ) ] = {
		[ C(RESULT_ACCESS) ] = HSW_DEMAND_READ|
				       HSW_LLC_ACCESS,
		[ C(RESULT_MISS)   ] = HSW_DEMAND_READ|
				       HSW_L3_MISS|HSW_ANY_SNOOP,
	},
	[ C(OP_WRITE) ] = {
		[ C(RESULT_ACCESS) ] = HSW_DEMAND_WRITE|
				       HSW_LLC_ACCESS,
		[ C(RESULT_MISS)   ] = HSW_DEMAND_WRITE|
				       HSW_L3_MISS|HSW_ANY_SNOOP,
	},
	[ C(OP_PREFETCH) ] = {
		[ C(RESULT_ACCESS) ] = 0x0,
		[ C(RESULT_MISS)   ] = 0x0,
	},
 },
 [ C(NODE) ] = {
	[ C(OP_READ) ] = {
		[ C(RESULT_ACCESS) ] = HSW_DEMAND_READ|
				       HSW_L3_MISS_LOCAL_DRAM|
				       HSW_SNOOP_DRAM,
		[ C(RESULT_MISS)   ] = HSW_DEMAND_READ|
				       HSW_L3_MISS_REMOTE|
				       HSW_SNOOP_DRAM,
	},
	[ C(OP_WRITE) ] = {
		[ C(RESULT_ACCESS) ] = HSW_DEMAND_WRITE|
				       HSW_L3_MISS_LOCAL_DRAM|
				       HSW_SNOOP_DRAM,
		[ C(RESULT_MISS)   ] = HSW_DEMAND_WRITE|
				       HSW_L3_MISS_REMOTE|
				       HSW_SNOOP_DRAM,
	},
	[ C(OP_PREFETCH) ] = {
		[ C(RESULT_ACCESS) ] = 0x0,
		[ C(RESULT_MISS)   ] = 0x0,
	},
 },
};

static __initconst const u64 westmere_hw_cache_event_ids
				[PERF_COUNT_HW_CACHE_MAX]
				[PERF_COUNT_HW_CACHE_OP_MAX]
				[PERF_COUNT_HW_CACHE_RESULT_MAX] =
{
 [ C(L1D) ] = {
	[ C(OP_READ) ] = {
		[ C(RESULT_ACCESS) ] = 0x010b, /* MEM_INST_RETIRED.LOADS       */
		[ C(RESULT_MISS)   ] = 0x0151, /* L1D.REPL                     */
	},
	[ C(OP_WRITE) ] = {
		[ C(RESULT_ACCESS) ] = 0x020b, /* MEM_INST_RETURED.STORES      */
		[ C(RESULT_MISS)   ] = 0x0251, /* L1D.M_REPL                   */
	},
	[ C(OP_PREFETCH) ] = {
		[ C(RESULT_ACCESS) ] = 0x014e, /* L1D_PREFETCH.REQUESTS        */
		[ C(RESULT_MISS)   ] = 0x024e, /* L1D_PREFETCH.MISS            */
	},
 },
 [ C(L1I ) ] = {
	[ C(OP_READ) ] = {
		[ C(RESULT_ACCESS) ] = 0x0380, /* L1I.READS                    */
		[ C(RESULT_MISS)   ] = 0x0280, /* L1I.MISSES                   */
	},
	[ C(OP_WRITE) ] = {
		[ C(RESULT_ACCESS) ] = -1,
		[ C(RESULT_MISS)   ] = -1,
	},
	[ C(OP_PREFETCH) ] = {
		[ C(RESULT_ACCESS) ] = 0x0,
		[ C(RESULT_MISS)   ] = 0x0,
	},
 },
 [ C(LL  ) ] = {
	[ C(OP_READ) ] = {
		/* OFFCORE_RESPONSE.ANY_DATA.LOCAL_CACHE */
		[ C(RESULT_ACCESS) ] = 0x01b7,
		/* OFFCORE_RESPONSE.ANY_DATA.ANY_LLC_MISS */
		[ C(RESULT_MISS)   ] = 0x01b7,
	},
	/*
	 * Use RFO, not WRITEBACK, because a write miss would typically occur
	 * on RFO.
	 */
	[ C(OP_WRITE) ] = {
		/* OFFCORE_RESPONSE.ANY_RFO.LOCAL_CACHE */
		[ C(RESULT_ACCESS) ] = 0x01b7,
		/* OFFCORE_RESPONSE.ANY_RFO.ANY_LLC_MISS */
		[ C(RESULT_MISS)   ] = 0x01b7,
	},
	[ C(OP_PREFETCH) ] = {
		/* OFFCORE_RESPONSE.PREFETCH.LOCAL_CACHE */
		[ C(RESULT_ACCESS) ] = 0x01b7,
		/* OFFCORE_RESPONSE.PREFETCH.ANY_LLC_MISS */
		[ C(RESULT_MISS)   ] = 0x01b7,
	},
 },
 [ C(DTLB) ] = {
	[ C(OP_READ) ] = {
		[ C(RESULT_ACCESS) ] = 0x010b, /* MEM_INST_RETIRED.LOADS       */
		[ C(RESULT_MISS)   ] = 0x0108, /* DTLB_LOAD_MISSES.ANY         */
	},
	[ C(OP_WRITE) ] = {
		[ C(RESULT_ACCESS) ] = 0x020b, /* MEM_INST_RETURED.STORES      */
		[ C(RESULT_MISS)   ] = 0x010c, /* MEM_STORE_RETIRED.DTLB_MISS  */
	},
	[ C(OP_PREFETCH) ] = {
		[ C(RESULT_ACCESS) ] = 0x0,
		[ C(RESULT_MISS)   ] = 0x0,
	},
 },
 [ C(ITLB) ] = {
	[ C(OP_READ) ] = {
		[ C(RESULT_ACCESS) ] = 0x01c0, /* INST_RETIRED.ANY_P           */
		[ C(RESULT_MISS)   ] = 0x0185, /* ITLB_MISSES.ANY              */
	},
	[ C(OP_WRITE) ] = {
		[ C(RESULT_ACCESS) ] = -1,
		[ C(RESULT_MISS)   ] = -1,
	},
	[ C(OP_PREFETCH) ] = {
		[ C(RESULT_ACCESS) ] = -1,
		[ C(RESULT_MISS)   ] = -1,
	},
 },
 [ C(BPU ) ] = {
	[ C(OP_READ) ] = {
		[ C(RESULT_ACCESS) ] = 0x00c4, /* BR_INST_RETIRED.ALL_BRANCHES */
		[ C(RESULT_MISS)   ] = 0x03e8, /* BPU_CLEARS.ANY               */
	},
	[ C(OP_WRITE) ] = {
		[ C(RESULT_ACCESS) ] = -1,
		[ C(RESULT_MISS)   ] = -1,
	},
	[ C(OP_PREFETCH) ] = {
		[ C(RESULT_ACCESS) ] = -1,
		[ C(RESULT_MISS)   ] = -1,
	},
 },
 [ C(NODE) ] = {
	[ C(OP_READ) ] = {
		[ C(RESULT_ACCESS) ] = 0x01b7,
		[ C(RESULT_MISS)   ] = 0x01b7,
	},
	[ C(OP_WRITE) ] = {
		[ C(RESULT_ACCESS) ] = 0x01b7,
		[ C(RESULT_MISS)   ] = 0x01b7,
	},
	[ C(OP_PREFETCH) ] = {
		[ C(RESULT_ACCESS) ] = 0x01b7,
		[ C(RESULT_MISS)   ] = 0x01b7,
	},
 },
};

/*
 * Nehalem/Westmere MSR_OFFCORE_RESPONSE bits;
 * See IA32 SDM Vol 3B 30.6.1.3
 */

#define NHM_DMND_DATA_RD	(1 << 0)
#define NHM_DMND_RFO		(1 << 1)
#define NHM_DMND_IFETCH		(1 << 2)
#define NHM_DMND_WB		(1 << 3)
#define NHM_PF_DATA_RD		(1 << 4)
#define NHM_PF_DATA_RFO		(1 << 5)
#define NHM_PF_IFETCH		(1 << 6)
#define NHM_OFFCORE_OTHER	(1 << 7)
#define NHM_UNCORE_HIT		(1 << 8)
#define NHM_OTHER_CORE_HIT_SNP	(1 << 9)
#define NHM_OTHER_CORE_HITM	(1 << 10)
        			/* reserved */
#define NHM_REMOTE_CACHE_FWD	(1 << 12)
#define NHM_REMOTE_DRAM		(1 << 13)
#define NHM_LOCAL_DRAM		(1 << 14)
#define NHM_NON_DRAM		(1 << 15)

#define NHM_LOCAL		(NHM_LOCAL_DRAM|NHM_REMOTE_CACHE_FWD)
#define NHM_REMOTE		(NHM_REMOTE_DRAM)

#define NHM_DMND_READ		(NHM_DMND_DATA_RD)
#define NHM_DMND_WRITE		(NHM_DMND_RFO|NHM_DMND_WB)
#define NHM_DMND_PREFETCH	(NHM_PF_DATA_RD|NHM_PF_DATA_RFO)

#define NHM_L3_HIT	(NHM_UNCORE_HIT|NHM_OTHER_CORE_HIT_SNP|NHM_OTHER_CORE_HITM)
#define NHM_L3_MISS	(NHM_NON_DRAM|NHM_LOCAL_DRAM|NHM_REMOTE_DRAM|NHM_REMOTE_CACHE_FWD)
#define NHM_L3_ACCESS	(NHM_L3_HIT|NHM_L3_MISS)

static __initconst const u64 nehalem_hw_cache_extra_regs
				[PERF_COUNT_HW_CACHE_MAX]
				[PERF_COUNT_HW_CACHE_OP_MAX]
				[PERF_COUNT_HW_CACHE_RESULT_MAX] =
{
 [ C(LL  ) ] = {
	[ C(OP_READ) ] = {
		[ C(RESULT_ACCESS) ] = NHM_DMND_READ|NHM_L3_ACCESS,
		[ C(RESULT_MISS)   ] = NHM_DMND_READ|NHM_L3_MISS,
	},
	[ C(OP_WRITE) ] = {
		[ C(RESULT_ACCESS) ] = NHM_DMND_WRITE|NHM_L3_ACCESS,
		[ C(RESULT_MISS)   ] = NHM_DMND_WRITE|NHM_L3_MISS,
	},
	[ C(OP_PREFETCH) ] = {
		[ C(RESULT_ACCESS) ] = NHM_DMND_PREFETCH|NHM_L3_ACCESS,
		[ C(RESULT_MISS)   ] = NHM_DMND_PREFETCH|NHM_L3_MISS,
	},
 },
 [ C(NODE) ] = {
	[ C(OP_READ) ] = {
		[ C(RESULT_ACCESS) ] = NHM_DMND_READ|NHM_LOCAL|NHM_REMOTE,
		[ C(RESULT_MISS)   ] = NHM_DMND_READ|NHM_REMOTE,
	},
	[ C(OP_WRITE) ] = {
		[ C(RESULT_ACCESS) ] = NHM_DMND_WRITE|NHM_LOCAL|NHM_REMOTE,
		[ C(RESULT_MISS)   ] = NHM_DMND_WRITE|NHM_REMOTE,
	},
	[ C(OP_PREFETCH) ] = {
		[ C(RESULT_ACCESS) ] = NHM_DMND_PREFETCH|NHM_LOCAL|NHM_REMOTE,
		[ C(RESULT_MISS)   ] = NHM_DMND_PREFETCH|NHM_REMOTE,
	},
 },
};

static __initconst const u64 nehalem_hw_cache_event_ids
				[PERF_COUNT_HW_CACHE_MAX]
				[PERF_COUNT_HW_CACHE_OP_MAX]
				[PERF_COUNT_HW_CACHE_RESULT_MAX] =
{
 [ C(L1D) ] = {
	[ C(OP_READ) ] = {
		[ C(RESULT_ACCESS) ] = 0x010b, /* MEM_INST_RETIRED.LOADS       */
		[ C(RESULT_MISS)   ] = 0x0151, /* L1D.REPL                     */
	},
	[ C(OP_WRITE) ] = {
		[ C(RESULT_ACCESS) ] = 0x020b, /* MEM_INST_RETURED.STORES      */
		[ C(RESULT_MISS)   ] = 0x0251, /* L1D.M_REPL                   */
	},
	[ C(OP_PREFETCH) ] = {
		[ C(RESULT_ACCESS) ] = 0x014e, /* L1D_PREFETCH.REQUESTS        */
		[ C(RESULT_MISS)   ] = 0x024e, /* L1D_PREFETCH.MISS            */
	},
 },
 [ C(L1I ) ] = {
	[ C(OP_READ) ] = {
		[ C(RESULT_ACCESS) ] = 0x0380, /* L1I.READS                    */
		[ C(RESULT_MISS)   ] = 0x0280, /* L1I.MISSES                   */
	},
	[ C(OP_WRITE) ] = {
		[ C(RESULT_ACCESS) ] = -1,
		[ C(RESULT_MISS)   ] = -1,
	},
	[ C(OP_PREFETCH) ] = {
		[ C(RESULT_ACCESS) ] = 0x0,
		[ C(RESULT_MISS)   ] = 0x0,
	},
 },
 [ C(LL  ) ] = {
	[ C(OP_READ) ] = {
		/* OFFCORE_RESPONSE.ANY_DATA.LOCAL_CACHE */
		[ C(RESULT_ACCESS) ] = 0x01b7,
		/* OFFCORE_RESPONSE.ANY_DATA.ANY_LLC_MISS */
		[ C(RESULT_MISS)   ] = 0x01b7,
	},
	/*
	 * Use RFO, not WRITEBACK, because a write miss would typically occur
	 * on RFO.
	 */
	[ C(OP_WRITE) ] = {
		/* OFFCORE_RESPONSE.ANY_RFO.LOCAL_CACHE */
		[ C(RESULT_ACCESS) ] = 0x01b7,
		/* OFFCORE_RESPONSE.ANY_RFO.ANY_LLC_MISS */
		[ C(RESULT_MISS)   ] = 0x01b7,
	},
	[ C(OP_PREFETCH) ] = {
		/* OFFCORE_RESPONSE.PREFETCH.LOCAL_CACHE */
		[ C(RESULT_ACCESS) ] = 0x01b7,
		/* OFFCORE_RESPONSE.PREFETCH.ANY_LLC_MISS */
		[ C(RESULT_MISS)   ] = 0x01b7,
	},
 },
 [ C(DTLB) ] = {
	[ C(OP_READ) ] = {
		[ C(RESULT_ACCESS) ] = 0x0f40, /* L1D_CACHE_LD.MESI   (alias)  */
		[ C(RESULT_MISS)   ] = 0x0108, /* DTLB_LOAD_MISSES.ANY         */
	},
	[ C(OP_WRITE) ] = {
		[ C(RESULT_ACCESS) ] = 0x0f41, /* L1D_CACHE_ST.MESI   (alias)  */
		[ C(RESULT_MISS)   ] = 0x010c, /* MEM_STORE_RETIRED.DTLB_MISS  */
	},
	[ C(OP_PREFETCH) ] = {
		[ C(RESULT_ACCESS) ] = 0x0,
		[ C(RESULT_MISS)   ] = 0x0,
	},
 },
 [ C(ITLB) ] = {
	[ C(OP_READ) ] = {
		[ C(RESULT_ACCESS) ] = 0x01c0, /* INST_RETIRED.ANY_P           */
		[ C(RESULT_MISS)   ] = 0x20c8, /* ITLB_MISS_RETIRED            */
	},
	[ C(OP_WRITE) ] = {
		[ C(RESULT_ACCESS) ] = -1,
		[ C(RESULT_MISS)   ] = -1,
	},
	[ C(OP_PREFETCH) ] = {
		[ C(RESULT_ACCESS) ] = -1,
		[ C(RESULT_MISS)   ] = -1,
	},
 },
 [ C(BPU ) ] = {
	[ C(OP_READ) ] = {
		[ C(RESULT_ACCESS) ] = 0x00c4, /* BR_INST_RETIRED.ALL_BRANCHES */
		[ C(RESULT_MISS)   ] = 0x03e8, /* BPU_CLEARS.ANY               */
	},
	[ C(OP_WRITE) ] = {
		[ C(RESULT_ACCESS) ] = -1,
		[ C(RESULT_MISS)   ] = -1,
	},
	[ C(OP_PREFETCH) ] = {
		[ C(RESULT_ACCESS) ] = -1,
		[ C(RESULT_MISS)   ] = -1,
	},
 },
 [ C(NODE) ] = {
	[ C(OP_READ) ] = {
		[ C(RESULT_ACCESS) ] = 0x01b7,
		[ C(RESULT_MISS)   ] = 0x01b7,
	},
	[ C(OP_WRITE) ] = {
		[ C(RESULT_ACCESS) ] = 0x01b7,
		[ C(RESULT_MISS)   ] = 0x01b7,
	},
	[ C(OP_PREFETCH) ] = {
		[ C(RESULT_ACCESS) ] = 0x01b7,
		[ C(RESULT_MISS)   ] = 0x01b7,
	},
 },
};

static __initconst const u64 core2_hw_cache_event_ids
				[PERF_COUNT_HW_CACHE_MAX]
				[PERF_COUNT_HW_CACHE_OP_MAX]
				[PERF_COUNT_HW_CACHE_RESULT_MAX] =
{
 [ C(L1D) ] = {
	[ C(OP_READ) ] = {
		[ C(RESULT_ACCESS) ] = 0x0f40, /* L1D_CACHE_LD.MESI          */
		[ C(RESULT_MISS)   ] = 0x0140, /* L1D_CACHE_LD.I_STATE       */
	},
	[ C(OP_WRITE) ] = {
		[ C(RESULT_ACCESS) ] = 0x0f41, /* L1D_CACHE_ST.MESI          */
		[ C(RESULT_MISS)   ] = 0x0141, /* L1D_CACHE_ST.I_STATE       */
	},
	[ C(OP_PREFETCH) ] = {
		[ C(RESULT_ACCESS) ] = 0x104e, /* L1D_PREFETCH.REQUESTS      */
		[ C(RESULT_MISS)   ] = 0,
	},
 },
 [ C(L1I ) ] = {
	[ C(OP_READ) ] = {
		[ C(RESULT_ACCESS) ] = 0x0080, /* L1I.READS                  */
		[ C(RESULT_MISS)   ] = 0x0081, /* L1I.MISSES                 */
	},
	[ C(OP_WRITE) ] = {
		[ C(RESULT_ACCESS) ] = -1,
		[ C(RESULT_MISS)   ] = -1,
	},
	[ C(OP_PREFETCH) ] = {
		[ C(RESULT_ACCESS) ] = 0,
		[ C(RESULT_MISS)   ] = 0,
	},
 },
 [ C(LL  ) ] = {
	[ C(OP_READ) ] = {
		[ C(RESULT_ACCESS) ] = 0x4f29, /* L2_LD.MESI                 */
		[ C(RESULT_MISS)   ] = 0x4129, /* L2_LD.ISTATE               */
	},
	[ C(OP_WRITE) ] = {
		[ C(RESULT_ACCESS) ] = 0x4f2A, /* L2_ST.MESI                 */
		[ C(RESULT_MISS)   ] = 0x412A, /* L2_ST.ISTATE               */
	},
	[ C(OP_PREFETCH) ] = {
		[ C(RESULT_ACCESS) ] = 0,
		[ C(RESULT_MISS)   ] = 0,
	},
 },
 [ C(DTLB) ] = {
	[ C(OP_READ) ] = {
		[ C(RESULT_ACCESS) ] = 0x0f40, /* L1D_CACHE_LD.MESI  (alias) */
		[ C(RESULT_MISS)   ] = 0x0208, /* DTLB_MISSES.MISS_LD        */
	},
	[ C(OP_WRITE) ] = {
		[ C(RESULT_ACCESS) ] = 0x0f41, /* L1D_CACHE_ST.MESI  (alias) */
		[ C(RESULT_MISS)   ] = 0x0808, /* DTLB_MISSES.MISS_ST        */
	},
	[ C(OP_PREFETCH) ] = {
		[ C(RESULT_ACCESS) ] = 0,
		[ C(RESULT_MISS)   ] = 0,
	},
 },
 [ C(ITLB) ] = {
	[ C(OP_READ) ] = {
		[ C(RESULT_ACCESS) ] = 0x00c0, /* INST_RETIRED.ANY_P         */
		[ C(RESULT_MISS)   ] = 0x1282, /* ITLBMISSES                 */
	},
	[ C(OP_WRITE) ] = {
		[ C(RESULT_ACCESS) ] = -1,
		[ C(RESULT_MISS)   ] = -1,
	},
	[ C(OP_PREFETCH) ] = {
		[ C(RESULT_ACCESS) ] = -1,
		[ C(RESULT_MISS)   ] = -1,
	},
 },
 [ C(BPU ) ] = {
	[ C(OP_READ) ] = {
		[ C(RESULT_ACCESS) ] = 0x00c4, /* BR_INST_RETIRED.ANY        */
		[ C(RESULT_MISS)   ] = 0x00c5, /* BP_INST_RETIRED.MISPRED    */
	},
	[ C(OP_WRITE) ] = {
		[ C(RESULT_ACCESS) ] = -1,
		[ C(RESULT_MISS)   ] = -1,
	},
	[ C(OP_PREFETCH) ] = {
		[ C(RESULT_ACCESS) ] = -1,
		[ C(RESULT_MISS)   ] = -1,
	},
 },
};

static __initconst const u64 atom_hw_cache_event_ids
				[PERF_COUNT_HW_CACHE_MAX]
				[PERF_COUNT_HW_CACHE_OP_MAX]
				[PERF_COUNT_HW_CACHE_RESULT_MAX] =
{
 [ C(L1D) ] = {
	[ C(OP_READ) ] = {
		[ C(RESULT_ACCESS) ] = 0x2140, /* L1D_CACHE.LD               */
		[ C(RESULT_MISS)   ] = 0,
	},
	[ C(OP_WRITE) ] = {
		[ C(RESULT_ACCESS) ] = 0x2240, /* L1D_CACHE.ST               */
		[ C(RESULT_MISS)   ] = 0,
	},
	[ C(OP_PREFETCH) ] = {
		[ C(RESULT_ACCESS) ] = 0x0,
		[ C(RESULT_MISS)   ] = 0,
	},
 },
 [ C(L1I ) ] = {
	[ C(OP_READ) ] = {
		[ C(RESULT_ACCESS) ] = 0x0380, /* L1I.READS                  */
		[ C(RESULT_MISS)   ] = 0x0280, /* L1I.MISSES                 */
	},
	[ C(OP_WRITE) ] = {
		[ C(RESULT_ACCESS) ] = -1,
		[ C(RESULT_MISS)   ] = -1,
	},
	[ C(OP_PREFETCH) ] = {
		[ C(RESULT_ACCESS) ] = 0,
		[ C(RESULT_MISS)   ] = 0,
	},
 },
 [ C(LL  ) ] = {
	[ C(OP_READ) ] = {
		[ C(RESULT_ACCESS) ] = 0x4f29, /* L2_LD.MESI                 */
		[ C(RESULT_MISS)   ] = 0x4129, /* L2_LD.ISTATE               */
	},
	[ C(OP_WRITE) ] = {
		[ C(RESULT_ACCESS) ] = 0x4f2A, /* L2_ST.MESI                 */
		[ C(RESULT_MISS)   ] = 0x412A, /* L2_ST.ISTATE               */
	},
	[ C(OP_PREFETCH) ] = {
		[ C(RESULT_ACCESS) ] = 0,
		[ C(RESULT_MISS)   ] = 0,
	},
 },
 [ C(DTLB) ] = {
	[ C(OP_READ) ] = {
		[ C(RESULT_ACCESS) ] = 0x2140, /* L1D_CACHE_LD.MESI  (alias) */
		[ C(RESULT_MISS)   ] = 0x0508, /* DTLB_MISSES.MISS_LD        */
	},
	[ C(OP_WRITE) ] = {
		[ C(RESULT_ACCESS) ] = 0x2240, /* L1D_CACHE_ST.MESI  (alias) */
		[ C(RESULT_MISS)   ] = 0x0608, /* DTLB_MISSES.MISS_ST        */
	},
	[ C(OP_PREFETCH) ] = {
		[ C(RESULT_ACCESS) ] = 0,
		[ C(RESULT_MISS)   ] = 0,
	},
 },
 [ C(ITLB) ] = {
	[ C(OP_READ) ] = {
		[ C(RESULT_ACCESS) ] = 0x00c0, /* INST_RETIRED.ANY_P         */
		[ C(RESULT_MISS)   ] = 0x0282, /* ITLB.MISSES                */
	},
	[ C(OP_WRITE) ] = {
		[ C(RESULT_ACCESS) ] = -1,
		[ C(RESULT_MISS)   ] = -1,
	},
	[ C(OP_PREFETCH) ] = {
		[ C(RESULT_ACCESS) ] = -1,
		[ C(RESULT_MISS)   ] = -1,
	},
 },
 [ C(BPU ) ] = {
	[ C(OP_READ) ] = {
		[ C(RESULT_ACCESS) ] = 0x00c4, /* BR_INST_RETIRED.ANY        */
		[ C(RESULT_MISS)   ] = 0x00c5, /* BP_INST_RETIRED.MISPRED    */
	},
	[ C(OP_WRITE) ] = {
		[ C(RESULT_ACCESS) ] = -1,
		[ C(RESULT_MISS)   ] = -1,
	},
	[ C(OP_PREFETCH) ] = {
		[ C(RESULT_ACCESS) ] = -1,
		[ C(RESULT_MISS)   ] = -1,
	},
 },
};

EVENT_ATTR_STR(topdown-total-slots, td_total_slots_slm, "event=0x3c");
EVENT_ATTR_STR(topdown-total-slots.scale, td_total_slots_scale_slm, "2");
/* no_alloc_cycles.not_delivered */
EVENT_ATTR_STR(topdown-fetch-bubbles, td_fetch_bubbles_slm,
	       "event=0xca,umask=0x50");
EVENT_ATTR_STR(topdown-fetch-bubbles.scale, td_fetch_bubbles_scale_slm, "2");
/* uops_retired.all */
EVENT_ATTR_STR(topdown-slots-issued, td_slots_issued_slm,
	       "event=0xc2,umask=0x10");
/* uops_retired.all */
EVENT_ATTR_STR(topdown-slots-retired, td_slots_retired_slm,
	       "event=0xc2,umask=0x10");

static struct attribute *slm_events_attrs[] = {
	EVENT_PTR(td_total_slots_slm),
	EVENT_PTR(td_total_slots_scale_slm),
	EVENT_PTR(td_fetch_bubbles_slm),
	EVENT_PTR(td_fetch_bubbles_scale_slm),
	EVENT_PTR(td_slots_issued_slm),
	EVENT_PTR(td_slots_retired_slm),
	NULL
};

static struct extra_reg intel_slm_extra_regs[] __read_mostly =
{
	/* must define OFFCORE_RSP_X first, see intel_fixup_er() */
	INTEL_UEVENT_EXTRA_REG(0x01b7, MSR_OFFCORE_RSP_0, 0x768005ffffull, RSP_0),
	INTEL_UEVENT_EXTRA_REG(0x02b7, MSR_OFFCORE_RSP_1, 0x368005ffffull, RSP_1),
	EVENT_EXTRA_END
};

#define SLM_DMND_READ		SNB_DMND_DATA_RD
#define SLM_DMND_WRITE		SNB_DMND_RFO
#define SLM_DMND_PREFETCH	(SNB_PF_DATA_RD|SNB_PF_RFO)

#define SLM_SNP_ANY		(SNB_SNP_NONE|SNB_SNP_MISS|SNB_NO_FWD|SNB_HITM)
#define SLM_LLC_ACCESS		SNB_RESP_ANY
#define SLM_LLC_MISS		(SLM_SNP_ANY|SNB_NON_DRAM)

static __initconst const u64 slm_hw_cache_extra_regs
				[PERF_COUNT_HW_CACHE_MAX]
				[PERF_COUNT_HW_CACHE_OP_MAX]
				[PERF_COUNT_HW_CACHE_RESULT_MAX] =
{
 [ C(LL  ) ] = {
	[ C(OP_READ) ] = {
		[ C(RESULT_ACCESS) ] = SLM_DMND_READ|SLM_LLC_ACCESS,
		[ C(RESULT_MISS)   ] = 0,
	},
	[ C(OP_WRITE) ] = {
		[ C(RESULT_ACCESS) ] = SLM_DMND_WRITE|SLM_LLC_ACCESS,
		[ C(RESULT_MISS)   ] = SLM_DMND_WRITE|SLM_LLC_MISS,
	},
	[ C(OP_PREFETCH) ] = {
		[ C(RESULT_ACCESS) ] = SLM_DMND_PREFETCH|SLM_LLC_ACCESS,
		[ C(RESULT_MISS)   ] = SLM_DMND_PREFETCH|SLM_LLC_MISS,
	},
 },
};

static __initconst const u64 slm_hw_cache_event_ids
				[PERF_COUNT_HW_CACHE_MAX]
				[PERF_COUNT_HW_CACHE_OP_MAX]
				[PERF_COUNT_HW_CACHE_RESULT_MAX] =
{
 [ C(L1D) ] = {
	[ C(OP_READ) ] = {
		[ C(RESULT_ACCESS) ] = 0,
		[ C(RESULT_MISS)   ] = 0x0104, /* LD_DCU_MISS */
	},
	[ C(OP_WRITE) ] = {
		[ C(RESULT_ACCESS) ] = 0,
		[ C(RESULT_MISS)   ] = 0,
	},
	[ C(OP_PREFETCH) ] = {
		[ C(RESULT_ACCESS) ] = 0,
		[ C(RESULT_MISS)   ] = 0,
	},
 },
 [ C(L1I ) ] = {
	[ C(OP_READ) ] = {
		[ C(RESULT_ACCESS) ] = 0x0380, /* ICACHE.ACCESSES */
		[ C(RESULT_MISS)   ] = 0x0280, /* ICACGE.MISSES */
	},
	[ C(OP_WRITE) ] = {
		[ C(RESULT_ACCESS) ] = -1,
		[ C(RESULT_MISS)   ] = -1,
	},
	[ C(OP_PREFETCH) ] = {
		[ C(RESULT_ACCESS) ] = 0,
		[ C(RESULT_MISS)   ] = 0,
	},
 },
 [ C(LL  ) ] = {
	[ C(OP_READ) ] = {
		/* OFFCORE_RESPONSE.ANY_DATA.LOCAL_CACHE */
		[ C(RESULT_ACCESS) ] = 0x01b7,
		[ C(RESULT_MISS)   ] = 0,
	},
	[ C(OP_WRITE) ] = {
		/* OFFCORE_RESPONSE.ANY_RFO.LOCAL_CACHE */
		[ C(RESULT_ACCESS) ] = 0x01b7,
		/* OFFCORE_RESPONSE.ANY_RFO.ANY_LLC_MISS */
		[ C(RESULT_MISS)   ] = 0x01b7,
	},
	[ C(OP_PREFETCH) ] = {
		/* OFFCORE_RESPONSE.PREFETCH.LOCAL_CACHE */
		[ C(RESULT_ACCESS) ] = 0x01b7,
		/* OFFCORE_RESPONSE.PREFETCH.ANY_LLC_MISS */
		[ C(RESULT_MISS)   ] = 0x01b7,
	},
 },
 [ C(DTLB) ] = {
	[ C(OP_READ) ] = {
		[ C(RESULT_ACCESS) ] = 0,
		[ C(RESULT_MISS)   ] = 0x0804, /* LD_DTLB_MISS */
	},
	[ C(OP_WRITE) ] = {
		[ C(RESULT_ACCESS) ] = 0,
		[ C(RESULT_MISS)   ] = 0,
	},
	[ C(OP_PREFETCH) ] = {
		[ C(RESULT_ACCESS) ] = 0,
		[ C(RESULT_MISS)   ] = 0,
	},
 },
 [ C(ITLB) ] = {
	[ C(OP_READ) ] = {
		[ C(RESULT_ACCESS) ] = 0x00c0, /* INST_RETIRED.ANY_P */
		[ C(RESULT_MISS)   ] = 0x40205, /* PAGE_WALKS.I_SIDE_WALKS */
	},
	[ C(OP_WRITE) ] = {
		[ C(RESULT_ACCESS) ] = -1,
		[ C(RESULT_MISS)   ] = -1,
	},
	[ C(OP_PREFETCH) ] = {
		[ C(RESULT_ACCESS) ] = -1,
		[ C(RESULT_MISS)   ] = -1,
	},
 },
 [ C(BPU ) ] = {
	[ C(OP_READ) ] = {
		[ C(RESULT_ACCESS) ] = 0x00c4, /* BR_INST_RETIRED.ANY */
		[ C(RESULT_MISS)   ] = 0x00c5, /* BP_INST_RETIRED.MISPRED */
	},
	[ C(OP_WRITE) ] = {
		[ C(RESULT_ACCESS) ] = -1,
		[ C(RESULT_MISS)   ] = -1,
	},
	[ C(OP_PREFETCH) ] = {
		[ C(RESULT_ACCESS) ] = -1,
		[ C(RESULT_MISS)   ] = -1,
	},
 },
};

EVENT_ATTR_STR(topdown-total-slots, td_total_slots_glm, "event=0x3c");
EVENT_ATTR_STR(topdown-total-slots.scale, td_total_slots_scale_glm, "3");
/* UOPS_NOT_DELIVERED.ANY */
EVENT_ATTR_STR(topdown-fetch-bubbles, td_fetch_bubbles_glm, "event=0x9c");
/* ISSUE_SLOTS_NOT_CONSUMED.RECOVERY */
EVENT_ATTR_STR(topdown-recovery-bubbles, td_recovery_bubbles_glm, "event=0xca,umask=0x02");
/* UOPS_RETIRED.ANY */
EVENT_ATTR_STR(topdown-slots-retired, td_slots_retired_glm, "event=0xc2");
/* UOPS_ISSUED.ANY */
EVENT_ATTR_STR(topdown-slots-issued, td_slots_issued_glm, "event=0x0e");

static struct attribute *glm_events_attrs[] = {
	EVENT_PTR(td_total_slots_glm),
	EVENT_PTR(td_total_slots_scale_glm),
	EVENT_PTR(td_fetch_bubbles_glm),
	EVENT_PTR(td_recovery_bubbles_glm),
	EVENT_PTR(td_slots_issued_glm),
	EVENT_PTR(td_slots_retired_glm),
	NULL
};

static struct extra_reg intel_glm_extra_regs[] __read_mostly = {
	/* must define OFFCORE_RSP_X first, see intel_fixup_er() */
	INTEL_UEVENT_EXTRA_REG(0x01b7, MSR_OFFCORE_RSP_0, 0x760005ffbfull, RSP_0),
	INTEL_UEVENT_EXTRA_REG(0x02b7, MSR_OFFCORE_RSP_1, 0x360005ffbfull, RSP_1),
	EVENT_EXTRA_END
};

#define GLM_DEMAND_DATA_RD		BIT_ULL(0)
#define GLM_DEMAND_RFO			BIT_ULL(1)
#define GLM_ANY_RESPONSE		BIT_ULL(16)
#define GLM_SNP_NONE_OR_MISS		BIT_ULL(33)
#define GLM_DEMAND_READ			GLM_DEMAND_DATA_RD
#define GLM_DEMAND_WRITE		GLM_DEMAND_RFO
#define GLM_DEMAND_PREFETCH		(SNB_PF_DATA_RD|SNB_PF_RFO)
#define GLM_LLC_ACCESS			GLM_ANY_RESPONSE
#define GLM_SNP_ANY			(GLM_SNP_NONE_OR_MISS|SNB_NO_FWD|SNB_HITM)
#define GLM_LLC_MISS			(GLM_SNP_ANY|SNB_NON_DRAM)

static __initconst const u64 glm_hw_cache_event_ids
				[PERF_COUNT_HW_CACHE_MAX]
				[PERF_COUNT_HW_CACHE_OP_MAX]
				[PERF_COUNT_HW_CACHE_RESULT_MAX] = {
	[C(L1D)] = {
		[C(OP_READ)] = {
			[C(RESULT_ACCESS)]	= 0x81d0,	/* MEM_UOPS_RETIRED.ALL_LOADS */
			[C(RESULT_MISS)]	= 0x0,
		},
		[C(OP_WRITE)] = {
			[C(RESULT_ACCESS)]	= 0x82d0,	/* MEM_UOPS_RETIRED.ALL_STORES */
			[C(RESULT_MISS)]	= 0x0,
		},
		[C(OP_PREFETCH)] = {
			[C(RESULT_ACCESS)]	= 0x0,
			[C(RESULT_MISS)]	= 0x0,
		},
	},
	[C(L1I)] = {
		[C(OP_READ)] = {
			[C(RESULT_ACCESS)]	= 0x0380,	/* ICACHE.ACCESSES */
			[C(RESULT_MISS)]	= 0x0280,	/* ICACHE.MISSES */
		},
		[C(OP_WRITE)] = {
			[C(RESULT_ACCESS)]	= -1,
			[C(RESULT_MISS)]	= -1,
		},
		[C(OP_PREFETCH)] = {
			[C(RESULT_ACCESS)]	= 0x0,
			[C(RESULT_MISS)]	= 0x0,
		},
	},
	[C(LL)] = {
		[C(OP_READ)] = {
			[C(RESULT_ACCESS)]	= 0x1b7,	/* OFFCORE_RESPONSE */
			[C(RESULT_MISS)]	= 0x1b7,	/* OFFCORE_RESPONSE */
		},
		[C(OP_WRITE)] = {
			[C(RESULT_ACCESS)]	= 0x1b7,	/* OFFCORE_RESPONSE */
			[C(RESULT_MISS)]	= 0x1b7,	/* OFFCORE_RESPONSE */
		},
		[C(OP_PREFETCH)] = {
			[C(RESULT_ACCESS)]	= 0x1b7,	/* OFFCORE_RESPONSE */
			[C(RESULT_MISS)]	= 0x1b7,	/* OFFCORE_RESPONSE */
		},
	},
	[C(DTLB)] = {
		[C(OP_READ)] = {
			[C(RESULT_ACCESS)]	= 0x81d0,	/* MEM_UOPS_RETIRED.ALL_LOADS */
			[C(RESULT_MISS)]	= 0x0,
		},
		[C(OP_WRITE)] = {
			[C(RESULT_ACCESS)]	= 0x82d0,	/* MEM_UOPS_RETIRED.ALL_STORES */
			[C(RESULT_MISS)]	= 0x0,
		},
		[C(OP_PREFETCH)] = {
			[C(RESULT_ACCESS)]	= 0x0,
			[C(RESULT_MISS)]	= 0x0,
		},
	},
	[C(ITLB)] = {
		[C(OP_READ)] = {
			[C(RESULT_ACCESS)]	= 0x00c0,	/* INST_RETIRED.ANY_P */
			[C(RESULT_MISS)]	= 0x0481,	/* ITLB.MISS */
		},
		[C(OP_WRITE)] = {
			[C(RESULT_ACCESS)]	= -1,
			[C(RESULT_MISS)]	= -1,
		},
		[C(OP_PREFETCH)] = {
			[C(RESULT_ACCESS)]	= -1,
			[C(RESULT_MISS)]	= -1,
		},
	},
	[C(BPU)] = {
		[C(OP_READ)] = {
			[C(RESULT_ACCESS)]	= 0x00c4,	/* BR_INST_RETIRED.ALL_BRANCHES */
			[C(RESULT_MISS)]	= 0x00c5,	/* BR_MISP_RETIRED.ALL_BRANCHES */
		},
		[C(OP_WRITE)] = {
			[C(RESULT_ACCESS)]	= -1,
			[C(RESULT_MISS)]	= -1,
		},
		[C(OP_PREFETCH)] = {
			[C(RESULT_ACCESS)]	= -1,
			[C(RESULT_MISS)]	= -1,
		},
	},
};

static __initconst const u64 glm_hw_cache_extra_regs
				[PERF_COUNT_HW_CACHE_MAX]
				[PERF_COUNT_HW_CACHE_OP_MAX]
				[PERF_COUNT_HW_CACHE_RESULT_MAX] = {
	[C(LL)] = {
		[C(OP_READ)] = {
			[C(RESULT_ACCESS)]	= GLM_DEMAND_READ|
						  GLM_LLC_ACCESS,
			[C(RESULT_MISS)]	= GLM_DEMAND_READ|
						  GLM_LLC_MISS,
		},
		[C(OP_WRITE)] = {
			[C(RESULT_ACCESS)]	= GLM_DEMAND_WRITE|
						  GLM_LLC_ACCESS,
			[C(RESULT_MISS)]	= GLM_DEMAND_WRITE|
						  GLM_LLC_MISS,
		},
		[C(OP_PREFETCH)] = {
			[C(RESULT_ACCESS)]	= GLM_DEMAND_PREFETCH|
						  GLM_LLC_ACCESS,
			[C(RESULT_MISS)]	= GLM_DEMAND_PREFETCH|
						  GLM_LLC_MISS,
		},
	},
};

static __initconst const u64 glp_hw_cache_event_ids
				[PERF_COUNT_HW_CACHE_MAX]
				[PERF_COUNT_HW_CACHE_OP_MAX]
				[PERF_COUNT_HW_CACHE_RESULT_MAX] = {
	[C(L1D)] = {
		[C(OP_READ)] = {
			[C(RESULT_ACCESS)]	= 0x81d0,	/* MEM_UOPS_RETIRED.ALL_LOADS */
			[C(RESULT_MISS)]	= 0x0,
		},
		[C(OP_WRITE)] = {
			[C(RESULT_ACCESS)]	= 0x82d0,	/* MEM_UOPS_RETIRED.ALL_STORES */
			[C(RESULT_MISS)]	= 0x0,
		},
		[C(OP_PREFETCH)] = {
			[C(RESULT_ACCESS)]	= 0x0,
			[C(RESULT_MISS)]	= 0x0,
		},
	},
	[C(L1I)] = {
		[C(OP_READ)] = {
			[C(RESULT_ACCESS)]	= 0x0380,	/* ICACHE.ACCESSES */
			[C(RESULT_MISS)]	= 0x0280,	/* ICACHE.MISSES */
		},
		[C(OP_WRITE)] = {
			[C(RESULT_ACCESS)]	= -1,
			[C(RESULT_MISS)]	= -1,
		},
		[C(OP_PREFETCH)] = {
			[C(RESULT_ACCESS)]	= 0x0,
			[C(RESULT_MISS)]	= 0x0,
		},
	},
	[C(LL)] = {
		[C(OP_READ)] = {
			[C(RESULT_ACCESS)]	= 0x1b7,	/* OFFCORE_RESPONSE */
			[C(RESULT_MISS)]	= 0x1b7,	/* OFFCORE_RESPONSE */
		},
		[C(OP_WRITE)] = {
			[C(RESULT_ACCESS)]	= 0x1b7,	/* OFFCORE_RESPONSE */
			[C(RESULT_MISS)]	= 0x1b7,	/* OFFCORE_RESPONSE */
		},
		[C(OP_PREFETCH)] = {
			[C(RESULT_ACCESS)]	= 0x0,
			[C(RESULT_MISS)]	= 0x0,
		},
	},
	[C(DTLB)] = {
		[C(OP_READ)] = {
			[C(RESULT_ACCESS)]	= 0x81d0,	/* MEM_UOPS_RETIRED.ALL_LOADS */
			[C(RESULT_MISS)]	= 0xe08,	/* DTLB_LOAD_MISSES.WALK_COMPLETED */
		},
		[C(OP_WRITE)] = {
			[C(RESULT_ACCESS)]	= 0x82d0,	/* MEM_UOPS_RETIRED.ALL_STORES */
			[C(RESULT_MISS)]	= 0xe49,	/* DTLB_STORE_MISSES.WALK_COMPLETED */
		},
		[C(OP_PREFETCH)] = {
			[C(RESULT_ACCESS)]	= 0x0,
			[C(RESULT_MISS)]	= 0x0,
		},
	},
	[C(ITLB)] = {
		[C(OP_READ)] = {
			[C(RESULT_ACCESS)]	= 0x00c0,	/* INST_RETIRED.ANY_P */
			[C(RESULT_MISS)]	= 0x0481,	/* ITLB.MISS */
		},
		[C(OP_WRITE)] = {
			[C(RESULT_ACCESS)]	= -1,
			[C(RESULT_MISS)]	= -1,
		},
		[C(OP_PREFETCH)] = {
			[C(RESULT_ACCESS)]	= -1,
			[C(RESULT_MISS)]	= -1,
		},
	},
	[C(BPU)] = {
		[C(OP_READ)] = {
			[C(RESULT_ACCESS)]	= 0x00c4,	/* BR_INST_RETIRED.ALL_BRANCHES */
			[C(RESULT_MISS)]	= 0x00c5,	/* BR_MISP_RETIRED.ALL_BRANCHES */
		},
		[C(OP_WRITE)] = {
			[C(RESULT_ACCESS)]	= -1,
			[C(RESULT_MISS)]	= -1,
		},
		[C(OP_PREFETCH)] = {
			[C(RESULT_ACCESS)]	= -1,
			[C(RESULT_MISS)]	= -1,
		},
	},
};

static __initconst const u64 glp_hw_cache_extra_regs
				[PERF_COUNT_HW_CACHE_MAX]
				[PERF_COUNT_HW_CACHE_OP_MAX]
				[PERF_COUNT_HW_CACHE_RESULT_MAX] = {
	[C(LL)] = {
		[C(OP_READ)] = {
			[C(RESULT_ACCESS)]	= GLM_DEMAND_READ|
						  GLM_LLC_ACCESS,
			[C(RESULT_MISS)]	= GLM_DEMAND_READ|
						  GLM_LLC_MISS,
		},
		[C(OP_WRITE)] = {
			[C(RESULT_ACCESS)]	= GLM_DEMAND_WRITE|
						  GLM_LLC_ACCESS,
			[C(RESULT_MISS)]	= GLM_DEMAND_WRITE|
						  GLM_LLC_MISS,
		},
		[C(OP_PREFETCH)] = {
			[C(RESULT_ACCESS)]	= 0x0,
			[C(RESULT_MISS)]	= 0x0,
		},
	},
};

#define TNT_LOCAL_DRAM			BIT_ULL(26)
#define TNT_DEMAND_READ			GLM_DEMAND_DATA_RD
#define TNT_DEMAND_WRITE		GLM_DEMAND_RFO
#define TNT_LLC_ACCESS			GLM_ANY_RESPONSE
#define TNT_SNP_ANY			(SNB_SNP_NOT_NEEDED|SNB_SNP_MISS| \
					 SNB_NO_FWD|SNB_SNP_FWD|SNB_HITM)
#define TNT_LLC_MISS			(TNT_SNP_ANY|SNB_NON_DRAM|TNT_LOCAL_DRAM)

static __initconst const u64 tnt_hw_cache_extra_regs
				[PERF_COUNT_HW_CACHE_MAX]
				[PERF_COUNT_HW_CACHE_OP_MAX]
				[PERF_COUNT_HW_CACHE_RESULT_MAX] = {
	[C(LL)] = {
		[C(OP_READ)] = {
			[C(RESULT_ACCESS)]	= TNT_DEMAND_READ|
						  TNT_LLC_ACCESS,
			[C(RESULT_MISS)]	= TNT_DEMAND_READ|
						  TNT_LLC_MISS,
		},
		[C(OP_WRITE)] = {
			[C(RESULT_ACCESS)]	= TNT_DEMAND_WRITE|
						  TNT_LLC_ACCESS,
			[C(RESULT_MISS)]	= TNT_DEMAND_WRITE|
						  TNT_LLC_MISS,
		},
		[C(OP_PREFETCH)] = {
			[C(RESULT_ACCESS)]	= 0x0,
			[C(RESULT_MISS)]	= 0x0,
		},
	},
};

EVENT_ATTR_STR(topdown-fe-bound,       td_fe_bound_tnt,        "event=0x71,umask=0x0");
EVENT_ATTR_STR(topdown-retiring,       td_retiring_tnt,        "event=0xc2,umask=0x0");
EVENT_ATTR_STR(topdown-bad-spec,       td_bad_spec_tnt,        "event=0x73,umask=0x6");
EVENT_ATTR_STR(topdown-be-bound,       td_be_bound_tnt,        "event=0x74,umask=0x0");

static struct attribute *tnt_events_attrs[] = {
	EVENT_PTR(td_fe_bound_tnt),
	EVENT_PTR(td_retiring_tnt),
	EVENT_PTR(td_bad_spec_tnt),
	EVENT_PTR(td_be_bound_tnt),
	NULL,
};

static struct extra_reg intel_tnt_extra_regs[] __read_mostly = {
	/* must define OFFCORE_RSP_X first, see intel_fixup_er() */
	INTEL_UEVENT_EXTRA_REG(0x01b7, MSR_OFFCORE_RSP_0, 0x800ff0ffffff9fffull, RSP_0),
	INTEL_UEVENT_EXTRA_REG(0x02b7, MSR_OFFCORE_RSP_1, 0xff0ffffff9fffull, RSP_1),
	EVENT_EXTRA_END
};

static struct extra_reg intel_grt_extra_regs[] __read_mostly = {
	/* must define OFFCORE_RSP_X first, see intel_fixup_er() */
	INTEL_UEVENT_EXTRA_REG(0x01b7, MSR_OFFCORE_RSP_0, 0x3fffffffffull, RSP_0),
	INTEL_UEVENT_EXTRA_REG(0x02b7, MSR_OFFCORE_RSP_1, 0x3fffffffffull, RSP_1),
	INTEL_UEVENT_PEBS_LDLAT_EXTRA_REG(0x5d0),
	EVENT_EXTRA_END
};

#define KNL_OT_L2_HITE		BIT_ULL(19) /* Other Tile L2 Hit */
#define KNL_OT_L2_HITF		BIT_ULL(20) /* Other Tile L2 Hit */
#define KNL_MCDRAM_LOCAL	BIT_ULL(21)
#define KNL_MCDRAM_FAR		BIT_ULL(22)
#define KNL_DDR_LOCAL		BIT_ULL(23)
#define KNL_DDR_FAR		BIT_ULL(24)
#define KNL_DRAM_ANY		(KNL_MCDRAM_LOCAL | KNL_MCDRAM_FAR | \
				    KNL_DDR_LOCAL | KNL_DDR_FAR)
#define KNL_L2_READ		SLM_DMND_READ
#define KNL_L2_WRITE		SLM_DMND_WRITE
#define KNL_L2_PREFETCH		SLM_DMND_PREFETCH
#define KNL_L2_ACCESS		SLM_LLC_ACCESS
#define KNL_L2_MISS		(KNL_OT_L2_HITE | KNL_OT_L2_HITF | \
				   KNL_DRAM_ANY | SNB_SNP_ANY | \
						  SNB_NON_DRAM)

static __initconst const u64 knl_hw_cache_extra_regs
				[PERF_COUNT_HW_CACHE_MAX]
				[PERF_COUNT_HW_CACHE_OP_MAX]
				[PERF_COUNT_HW_CACHE_RESULT_MAX] = {
	[C(LL)] = {
		[C(OP_READ)] = {
			[C(RESULT_ACCESS)] = KNL_L2_READ | KNL_L2_ACCESS,
			[C(RESULT_MISS)]   = 0,
		},
		[C(OP_WRITE)] = {
			[C(RESULT_ACCESS)] = KNL_L2_WRITE | KNL_L2_ACCESS,
			[C(RESULT_MISS)]   = KNL_L2_WRITE | KNL_L2_MISS,
		},
		[C(OP_PREFETCH)] = {
			[C(RESULT_ACCESS)] = KNL_L2_PREFETCH | KNL_L2_ACCESS,
			[C(RESULT_MISS)]   = KNL_L2_PREFETCH | KNL_L2_MISS,
		},
	},
};

/*
 * Used from PMIs where the LBRs are already disabled.
 *
 * This function could be called consecutively. It is required to remain in
 * disabled state if called consecutively.
 *
 * During consecutive calls, the same disable value will be written to related
 * registers, so the PMU state remains unchanged.
 *
 * intel_bts events don't coexist with intel PMU's BTS events because of
 * x86_add_exclusive(x86_lbr_exclusive_lbr); there's no need to keep them
 * disabled around intel PMU's event batching etc, only inside the PMI handler.
 *
 * Avoid PEBS_ENABLE MSR access in PMIs.
 * The GLOBAL_CTRL has been disabled. All the counters do not count anymore.
 * It doesn't matter if the PEBS is enabled or not.
 * Usually, the PEBS status are not changed in PMIs. It's unnecessary to
 * access PEBS_ENABLE MSR in disable_all()/enable_all().
 * However, there are some cases which may change PEBS status, e.g. PMI
 * throttle. The PEBS_ENABLE should be updated where the status changes.
 */
static __always_inline void __intel_pmu_disable_all(bool bts)
{
	struct cpu_hw_events *cpuc = this_cpu_ptr(&cpu_hw_events);

	wrmsrl(MSR_CORE_PERF_GLOBAL_CTRL, 0);

	if (bts && test_bit(INTEL_PMC_IDX_FIXED_BTS, cpuc->active_mask))
		intel_pmu_disable_bts();
}

static __always_inline void intel_pmu_disable_all(void)
{
	__intel_pmu_disable_all(true);
	intel_pmu_pebs_disable_all();
	intel_pmu_lbr_disable_all();
}

static void __intel_pmu_enable_all(int added, bool pmi)
{
	struct cpu_hw_events *cpuc = this_cpu_ptr(&cpu_hw_events);
	u64 intel_ctrl = hybrid(cpuc->pmu, intel_ctrl);

	intel_pmu_lbr_enable_all(pmi);
	wrmsrl(MSR_CORE_PERF_GLOBAL_CTRL,
	       intel_ctrl & ~cpuc->intel_ctrl_guest_mask);

	if (test_bit(INTEL_PMC_IDX_FIXED_BTS, cpuc->active_mask)) {
		struct perf_event *event =
			cpuc->events[INTEL_PMC_IDX_FIXED_BTS];

		if (WARN_ON_ONCE(!event))
			return;

		intel_pmu_enable_bts(event->hw.config);
	}
}

static void intel_pmu_enable_all(int added)
{
	intel_pmu_pebs_enable_all();
	__intel_pmu_enable_all(added, false);
}

static noinline int
__intel_pmu_snapshot_branch_stack(struct perf_branch_entry *entries,
				  unsigned int cnt, unsigned long flags)
{
	struct cpu_hw_events *cpuc = this_cpu_ptr(&cpu_hw_events);

	intel_pmu_lbr_read();
	cnt = min_t(unsigned int, cnt, x86_pmu.lbr_nr);

	memcpy(entries, cpuc->lbr_entries, sizeof(struct perf_branch_entry) * cnt);
	intel_pmu_enable_all(0);
	local_irq_restore(flags);
	return cnt;
}

static int
intel_pmu_snapshot_branch_stack(struct perf_branch_entry *entries, unsigned int cnt)
{
	unsigned long flags;

	/* must not have branches... */
	local_irq_save(flags);
	__intel_pmu_disable_all(false); /* we don't care about BTS */
	__intel_pmu_lbr_disable();
	/*            ... until here */
	return __intel_pmu_snapshot_branch_stack(entries, cnt, flags);
}

static int
intel_pmu_snapshot_arch_branch_stack(struct perf_branch_entry *entries, unsigned int cnt)
{
	unsigned long flags;

	/* must not have branches... */
	local_irq_save(flags);
	__intel_pmu_disable_all(false); /* we don't care about BTS */
	__intel_pmu_arch_lbr_disable();
	/*            ... until here */
	return __intel_pmu_snapshot_branch_stack(entries, cnt, flags);
}

/*
 * Workaround for:
 *   Intel Errata AAK100 (model 26)
 *   Intel Errata AAP53  (model 30)
 *   Intel Errata BD53   (model 44)
 *
 * The official story:
 *   These chips need to be 'reset' when adding counters by programming the
 *   magic three (non-counting) events 0x4300B5, 0x4300D2, and 0x4300B1 either
 *   in sequence on the same PMC or on different PMCs.
 *
 * In practice it appears some of these events do in fact count, and
 * we need to program all 4 events.
 */
static void intel_pmu_nhm_workaround(void)
{
	struct cpu_hw_events *cpuc = this_cpu_ptr(&cpu_hw_events);
	static const unsigned long nhm_magic[4] = {
		0x4300B5,
		0x4300D2,
		0x4300B1,
		0x4300B1
	};
	struct perf_event *event;
	int i;

	/*
	 * The Errata requires below steps:
	 * 1) Clear MSR_IA32_PEBS_ENABLE and MSR_CORE_PERF_GLOBAL_CTRL;
	 * 2) Configure 4 PERFEVTSELx with the magic events and clear
	 *    the corresponding PMCx;
	 * 3) set bit0~bit3 of MSR_CORE_PERF_GLOBAL_CTRL;
	 * 4) Clear MSR_CORE_PERF_GLOBAL_CTRL;
	 * 5) Clear 4 pairs of ERFEVTSELx and PMCx;
	 */

	/*
	 * The real steps we choose are a little different from above.
	 * A) To reduce MSR operations, we don't run step 1) as they
	 *    are already cleared before this function is called;
	 * B) Call x86_perf_event_update to save PMCx before configuring
	 *    PERFEVTSELx with magic number;
	 * C) With step 5), we do clear only when the PERFEVTSELx is
	 *    not used currently.
	 * D) Call x86_perf_event_set_period to restore PMCx;
	 */

	/* We always operate 4 pairs of PERF Counters */
	for (i = 0; i < 4; i++) {
		event = cpuc->events[i];
		if (event)
			x86_perf_event_update(event);
	}

	for (i = 0; i < 4; i++) {
		wrmsrl(MSR_ARCH_PERFMON_EVENTSEL0 + i, nhm_magic[i]);
		wrmsrl(MSR_ARCH_PERFMON_PERFCTR0 + i, 0x0);
	}

	wrmsrl(MSR_CORE_PERF_GLOBAL_CTRL, 0xf);
	wrmsrl(MSR_CORE_PERF_GLOBAL_CTRL, 0x0);

	for (i = 0; i < 4; i++) {
		event = cpuc->events[i];

		if (event) {
			x86_perf_event_set_period(event);
			__x86_pmu_enable_event(&event->hw,
					ARCH_PERFMON_EVENTSEL_ENABLE);
		} else
			wrmsrl(MSR_ARCH_PERFMON_EVENTSEL0 + i, 0x0);
	}
}

static void intel_pmu_nhm_enable_all(int added)
{
	if (added)
		intel_pmu_nhm_workaround();
	intel_pmu_enable_all(added);
}

static void intel_set_tfa(struct cpu_hw_events *cpuc, bool on)
{
	u64 val = on ? MSR_TFA_RTM_FORCE_ABORT : 0;

	if (cpuc->tfa_shadow != val) {
		cpuc->tfa_shadow = val;
		wrmsrl(MSR_TSX_FORCE_ABORT, val);
	}
}

static void intel_tfa_commit_scheduling(struct cpu_hw_events *cpuc, int idx, int cntr)
{
	/*
	 * We're going to use PMC3, make sure TFA is set before we touch it.
	 */
	if (cntr == 3)
		intel_set_tfa(cpuc, true);
}

static void intel_tfa_pmu_enable_all(int added)
{
	struct cpu_hw_events *cpuc = this_cpu_ptr(&cpu_hw_events);

	/*
	 * If we find PMC3 is no longer used when we enable the PMU, we can
	 * clear TFA.
	 */
	if (!test_bit(3, cpuc->active_mask))
		intel_set_tfa(cpuc, false);

	intel_pmu_enable_all(added);
}

static inline u64 intel_pmu_get_status(void)
{
	u64 status;

	rdmsrl(MSR_CORE_PERF_GLOBAL_STATUS, status);

	return status;
}

static inline void intel_pmu_ack_status(u64 ack)
{
	wrmsrl(MSR_CORE_PERF_GLOBAL_OVF_CTRL, ack);
}

static inline bool event_is_checkpointed(struct perf_event *event)
{
	return unlikely(event->hw.config & HSW_IN_TX_CHECKPOINTED) != 0;
}

static inline void intel_set_masks(struct perf_event *event, int idx)
{
	struct cpu_hw_events *cpuc = this_cpu_ptr(&cpu_hw_events);

	if (event->attr.exclude_host)
		__set_bit(idx, (unsigned long *)&cpuc->intel_ctrl_guest_mask);
	if (event->attr.exclude_guest)
		__set_bit(idx, (unsigned long *)&cpuc->intel_ctrl_host_mask);
	if (event_is_checkpointed(event))
		__set_bit(idx, (unsigned long *)&cpuc->intel_cp_status);
}

static inline void intel_clear_masks(struct perf_event *event, int idx)
{
	struct cpu_hw_events *cpuc = this_cpu_ptr(&cpu_hw_events);

	__clear_bit(idx, (unsigned long *)&cpuc->intel_ctrl_guest_mask);
	__clear_bit(idx, (unsigned long *)&cpuc->intel_ctrl_host_mask);
	__clear_bit(idx, (unsigned long *)&cpuc->intel_cp_status);
}

static void intel_pmu_disable_fixed(struct perf_event *event)
{
	struct hw_perf_event *hwc = &event->hw;
	u64 ctrl_val, mask;
	int idx = hwc->idx;

	if (is_topdown_idx(idx)) {
		struct cpu_hw_events *cpuc = this_cpu_ptr(&cpu_hw_events);

		/*
		 * When there are other active TopDown events,
		 * don't disable the fixed counter 3.
		 */
		if (*(u64 *)cpuc->active_mask & INTEL_PMC_OTHER_TOPDOWN_BITS(idx))
			return;
		idx = INTEL_PMC_IDX_FIXED_SLOTS;
	}

	intel_clear_masks(event, idx);

	mask = 0xfULL << ((idx - INTEL_PMC_IDX_FIXED) * 4);
	rdmsrl(hwc->config_base, ctrl_val);
	ctrl_val &= ~mask;
	wrmsrl(hwc->config_base, ctrl_val);
}

static void intel_pmu_disable_event(struct perf_event *event)
{
	struct hw_perf_event *hwc = &event->hw;
	int idx = hwc->idx;

	switch (idx) {
	case 0 ... INTEL_PMC_IDX_FIXED - 1:
		intel_clear_masks(event, idx);
		x86_pmu_disable_event(event);
		break;
	case INTEL_PMC_IDX_FIXED ... INTEL_PMC_IDX_FIXED_BTS - 1:
	case INTEL_PMC_IDX_METRIC_BASE ... INTEL_PMC_IDX_METRIC_END:
		intel_pmu_disable_fixed(event);
		break;
	case INTEL_PMC_IDX_FIXED_BTS:
		intel_pmu_disable_bts();
		intel_pmu_drain_bts_buffer();
		return;
	case INTEL_PMC_IDX_FIXED_VLBR:
		intel_clear_masks(event, idx);
		break;
	default:
		intel_clear_masks(event, idx);
		pr_warn("Failed to disable the event with invalid index %d\n",
			idx);
		return;
	}

	/*
	 * Needs to be called after x86_pmu_disable_event,
	 * so we don't trigger the event without PEBS bit set.
	 */
	if (unlikely(event->attr.precise_ip))
		intel_pmu_pebs_disable(event);
}

static void intel_pmu_assign_event(struct perf_event *event, int idx)
{
	if (is_pebs_pt(event))
		perf_report_aux_output_id(event, idx);
}

static void intel_pmu_del_event(struct perf_event *event)
{
	if (needs_branch_stack(event))
		intel_pmu_lbr_del(event);
	if (event->attr.precise_ip)
		intel_pmu_pebs_del(event);
}

static int icl_set_topdown_event_period(struct perf_event *event)
{
	struct hw_perf_event *hwc = &event->hw;
	s64 left = local64_read(&hwc->period_left);

	/*
	 * The values in PERF_METRICS MSR are derived from fixed counter 3.
	 * Software should start both registers, PERF_METRICS and fixed
	 * counter 3, from zero.
	 * Clear PERF_METRICS and Fixed counter 3 in initialization.
	 * After that, both MSRs will be cleared for each read.
	 * Don't need to clear them again.
	 */
	if (left == x86_pmu.max_period) {
		wrmsrl(MSR_CORE_PERF_FIXED_CTR3, 0);
		wrmsrl(MSR_PERF_METRICS, 0);
		hwc->saved_slots = 0;
		hwc->saved_metric = 0;
	}

	if ((hwc->saved_slots) && is_slots_event(event)) {
		wrmsrl(MSR_CORE_PERF_FIXED_CTR3, hwc->saved_slots);
		wrmsrl(MSR_PERF_METRICS, hwc->saved_metric);
	}

	perf_event_update_userpage(event);

	return 0;
}

static int adl_set_topdown_event_period(struct perf_event *event)
{
	struct x86_hybrid_pmu *pmu = hybrid_pmu(event->pmu);

	if (pmu->cpu_type != hybrid_big)
		return 0;

	return icl_set_topdown_event_period(event);
}

static inline u64 icl_get_metrics_event_value(u64 metric, u64 slots, int idx)
{
	u32 val;

	/*
	 * The metric is reported as an 8bit integer fraction
	 * summing up to 0xff.
	 * slots-in-metric = (Metric / 0xff) * slots
	 */
	val = (metric >> ((idx - INTEL_PMC_IDX_METRIC_BASE) * 8)) & 0xff;
	return  mul_u64_u32_div(slots, val, 0xff);
}

static u64 icl_get_topdown_value(struct perf_event *event,
				       u64 slots, u64 metrics)
{
	int idx = event->hw.idx;
	u64 delta;

	if (is_metric_idx(idx))
		delta = icl_get_metrics_event_value(metrics, slots, idx);
	else
		delta = slots;

	return delta;
}

static void __icl_update_topdown_event(struct perf_event *event,
				       u64 slots, u64 metrics,
				       u64 last_slots, u64 last_metrics)
{
	u64 delta, last = 0;

	delta = icl_get_topdown_value(event, slots, metrics);
	if (last_slots)
		last = icl_get_topdown_value(event, last_slots, last_metrics);

	/*
	 * The 8bit integer fraction of metric may be not accurate,
	 * especially when the changes is very small.
	 * For example, if only a few bad_spec happens, the fraction
	 * may be reduced from 1 to 0. If so, the bad_spec event value
	 * will be 0 which is definitely less than the last value.
	 * Avoid update event->count for this case.
	 */
	if (delta > last) {
		delta -= last;
		local64_add(delta, &event->count);
	}
}

static void update_saved_topdown_regs(struct perf_event *event, u64 slots,
				      u64 metrics, int metric_end)
{
	struct cpu_hw_events *cpuc = this_cpu_ptr(&cpu_hw_events);
	struct perf_event *other;
	int idx;

	event->hw.saved_slots = slots;
	event->hw.saved_metric = metrics;

	for_each_set_bit(idx, cpuc->active_mask, metric_end + 1) {
		if (!is_topdown_idx(idx))
			continue;
		other = cpuc->events[idx];
		other->hw.saved_slots = slots;
		other->hw.saved_metric = metrics;
	}
}

/*
 * Update all active Topdown events.
 *
 * The PERF_METRICS and Fixed counter 3 are read separately. The values may be
 * modify by a NMI. PMU has to be disabled before calling this function.
 */

static u64 intel_update_topdown_event(struct perf_event *event, int metric_end)
{
	struct cpu_hw_events *cpuc = this_cpu_ptr(&cpu_hw_events);
	struct perf_event *other;
	u64 slots, metrics;
	bool reset = true;
	int idx;

	/* read Fixed counter 3 */
	rdpmcl((3 | INTEL_PMC_FIXED_RDPMC_BASE), slots);
	if (!slots)
		return 0;

	/* read PERF_METRICS */
	rdpmcl(INTEL_PMC_FIXED_RDPMC_METRICS, metrics);

	for_each_set_bit(idx, cpuc->active_mask, metric_end + 1) {
		if (!is_topdown_idx(idx))
			continue;
		other = cpuc->events[idx];
		__icl_update_topdown_event(other, slots, metrics,
					   event ? event->hw.saved_slots : 0,
					   event ? event->hw.saved_metric : 0);
	}

	/*
	 * Check and update this event, which may have been cleared
	 * in active_mask e.g. x86_pmu_stop()
	 */
	if (event && !test_bit(event->hw.idx, cpuc->active_mask)) {
		__icl_update_topdown_event(event, slots, metrics,
					   event->hw.saved_slots,
					   event->hw.saved_metric);

		/*
		 * In x86_pmu_stop(), the event is cleared in active_mask first,
		 * then drain the delta, which indicates context switch for
		 * counting.
		 * Save metric and slots for context switch.
		 * Don't need to reset the PERF_METRICS and Fixed counter 3.
		 * Because the values will be restored in next schedule in.
		 */
		update_saved_topdown_regs(event, slots, metrics, metric_end);
		reset = false;
	}

	if (reset) {
		/* The fixed counter 3 has to be written before the PERF_METRICS. */
		wrmsrl(MSR_CORE_PERF_FIXED_CTR3, 0);
		wrmsrl(MSR_PERF_METRICS, 0);
		if (event)
			update_saved_topdown_regs(event, 0, 0, metric_end);
	}

	return slots;
}

static u64 icl_update_topdown_event(struct perf_event *event)
{
	return intel_update_topdown_event(event, INTEL_PMC_IDX_METRIC_BASE +
						 x86_pmu.num_topdown_events - 1);
}

static u64 adl_update_topdown_event(struct perf_event *event)
{
	struct x86_hybrid_pmu *pmu = hybrid_pmu(event->pmu);

	if (pmu->cpu_type != hybrid_big)
		return 0;

	return icl_update_topdown_event(event);
}


static void intel_pmu_read_topdown_event(struct perf_event *event)
{
	struct cpu_hw_events *cpuc = this_cpu_ptr(&cpu_hw_events);

	/* Only need to call update_topdown_event() once for group read. */
	if ((cpuc->txn_flags & PERF_PMU_TXN_READ) &&
	    !is_slots_event(event))
		return;

	perf_pmu_disable(event->pmu);
	x86_pmu.update_topdown_event(event);
	perf_pmu_enable(event->pmu);
}

static void intel_pmu_read_event(struct perf_event *event)
{
	if (event->hw.flags & PERF_X86_EVENT_AUTO_RELOAD)
		intel_pmu_auto_reload_read(event);
	else if (is_topdown_count(event) && x86_pmu.update_topdown_event)
		intel_pmu_read_topdown_event(event);
	else
		x86_perf_event_update(event);
}

static void intel_pmu_enable_fixed(struct perf_event *event)
{
	struct hw_perf_event *hwc = &event->hw;
	u64 ctrl_val, mask, bits = 0;
	int idx = hwc->idx;

	if (is_topdown_idx(idx)) {
		struct cpu_hw_events *cpuc = this_cpu_ptr(&cpu_hw_events);
		/*
		 * When there are other active TopDown events,
		 * don't enable the fixed counter 3 again.
		 */
		if (*(u64 *)cpuc->active_mask & INTEL_PMC_OTHER_TOPDOWN_BITS(idx))
			return;

		idx = INTEL_PMC_IDX_FIXED_SLOTS;
	}

	intel_set_masks(event, idx);

	/*
	 * Enable IRQ generation (0x8), if not PEBS,
	 * and enable ring-3 counting (0x2) and ring-0 counting (0x1)
	 * if requested:
	 */
	if (!event->attr.precise_ip)
		bits |= 0x8;
	if (hwc->config & ARCH_PERFMON_EVENTSEL_USR)
		bits |= 0x2;
	if (hwc->config & ARCH_PERFMON_EVENTSEL_OS)
		bits |= 0x1;

	/*
	 * ANY bit is supported in v3 and up
	 */
	if (x86_pmu.version > 2 && hwc->config & ARCH_PERFMON_EVENTSEL_ANY)
		bits |= 0x4;

	idx -= INTEL_PMC_IDX_FIXED;
	bits <<= (idx * 4);
	mask = 0xfULL << (idx * 4);

	if (x86_pmu.intel_cap.pebs_baseline && event->attr.precise_ip) {
		bits |= ICL_FIXED_0_ADAPTIVE << (idx * 4);
		mask |= ICL_FIXED_0_ADAPTIVE << (idx * 4);
	}

	rdmsrl(hwc->config_base, ctrl_val);
	ctrl_val &= ~mask;
	ctrl_val |= bits;
	wrmsrl(hwc->config_base, ctrl_val);
}

static void intel_pmu_enable_event(struct perf_event *event)
{
	struct hw_perf_event *hwc = &event->hw;
	int idx = hwc->idx;

	if (unlikely(event->attr.precise_ip))
		intel_pmu_pebs_enable(event);

	switch (idx) {
	case 0 ... INTEL_PMC_IDX_FIXED - 1:
		intel_set_masks(event, idx);
		__x86_pmu_enable_event(hwc, ARCH_PERFMON_EVENTSEL_ENABLE);
		break;
	case INTEL_PMC_IDX_FIXED ... INTEL_PMC_IDX_FIXED_BTS - 1:
	case INTEL_PMC_IDX_METRIC_BASE ... INTEL_PMC_IDX_METRIC_END:
		intel_pmu_enable_fixed(event);
		break;
	case INTEL_PMC_IDX_FIXED_BTS:
		if (!__this_cpu_read(cpu_hw_events.enabled))
			return;
		intel_pmu_enable_bts(hwc->config);
		break;
	case INTEL_PMC_IDX_FIXED_VLBR:
		intel_set_masks(event, idx);
		break;
	default:
		pr_warn("Failed to enable the event with invalid index %d\n",
			idx);
	}
}

static void intel_pmu_add_event(struct perf_event *event)
{
	if (event->attr.precise_ip)
		intel_pmu_pebs_add(event);
	if (needs_branch_stack(event))
		intel_pmu_lbr_add(event);
}

/*
 * Save and restart an expired event. Called by NMI contexts,
 * so it has to be careful about preempting normal event ops:
 */
int intel_pmu_save_and_restart(struct perf_event *event)
{
	x86_perf_event_update(event);
	/*
	 * For a checkpointed counter always reset back to 0.  This
	 * avoids a situation where the counter overflows, aborts the
	 * transaction and is then set back to shortly before the
	 * overflow, and overflows and aborts again.
	 */
	if (unlikely(event_is_checkpointed(event))) {
		/* No race with NMIs because the counter should not be armed */
		wrmsrl(event->hw.event_base, 0);
		local64_set(&event->hw.prev_count, 0);
	}
	return x86_perf_event_set_period(event);
}

static void intel_pmu_reset(void)
{
	struct debug_store *ds = __this_cpu_read(cpu_hw_events.ds);
	struct cpu_hw_events *cpuc = this_cpu_ptr(&cpu_hw_events);
	int num_counters_fixed = hybrid(cpuc->pmu, num_counters_fixed);
	int num_counters = hybrid(cpuc->pmu, num_counters);
	unsigned long flags;
	int idx;

	if (!num_counters)
		return;

	local_irq_save(flags);

	pr_info("clearing PMU state on CPU#%d\n", smp_processor_id());

	for (idx = 0; idx < num_counters; idx++) {
		wrmsrl_safe(x86_pmu_config_addr(idx), 0ull);
		wrmsrl_safe(x86_pmu_event_addr(idx),  0ull);
	}
	for (idx = 0; idx < num_counters_fixed; idx++) {
		if (fixed_counter_disabled(idx, cpuc->pmu))
			continue;
		wrmsrl_safe(MSR_ARCH_PERFMON_FIXED_CTR0 + idx, 0ull);
	}

	if (ds)
		ds->bts_index = ds->bts_buffer_base;

	/* Ack all overflows and disable fixed counters */
	if (x86_pmu.version >= 2) {
		intel_pmu_ack_status(intel_pmu_get_status());
		wrmsrl(MSR_CORE_PERF_GLOBAL_CTRL, 0);
	}

	/* Reset LBRs and LBR freezing */
	if (x86_pmu.lbr_nr) {
		update_debugctlmsr(get_debugctlmsr() &
			~(DEBUGCTLMSR_FREEZE_LBRS_ON_PMI|DEBUGCTLMSR_LBR));
	}

	local_irq_restore(flags);
}

static int handle_pmi_common(struct pt_regs *regs, u64 status)
{
	struct perf_sample_data data;
	struct cpu_hw_events *cpuc = this_cpu_ptr(&cpu_hw_events);
	int bit;
	int handled = 0;
	u64 intel_ctrl = hybrid(cpuc->pmu, intel_ctrl);

	inc_irq_stat(apic_perf_irqs);

	/*
	 * Ignore a range of extra bits in status that do not indicate
	 * overflow by themselves.
	 */
	status &= ~(GLOBAL_STATUS_COND_CHG |
		    GLOBAL_STATUS_ASIF |
		    GLOBAL_STATUS_LBRS_FROZEN);
	if (!status)
		return 0;
	/*
	 * In case multiple PEBS events are sampled at the same time,
	 * it is possible to have GLOBAL_STATUS bit 62 set indicating
	 * PEBS buffer overflow and also seeing at most 3 PEBS counters
	 * having their bits set in the status register. This is a sign
	 * that there was at least one PEBS record pending at the time
	 * of the PMU interrupt. PEBS counters must only be processed
	 * via the drain_pebs() calls and not via the regular sample
	 * processing loop coming after that the function, otherwise
	 * phony regular samples may be generated in the sampling buffer
	 * not marked with the EXACT tag. Another possibility is to have
	 * one PEBS event and at least one non-PEBS event which overflows
	 * while PEBS has armed. In this case, bit 62 of GLOBAL_STATUS will
	 * not be set, yet the overflow status bit for the PEBS counter will
	 * be on Skylake.
	 *
	 * To avoid this problem, we systematically ignore the PEBS-enabled
	 * counters from the GLOBAL_STATUS mask and we always process PEBS
	 * events via drain_pebs().
	 */
	if (x86_pmu.flags & PMU_FL_PEBS_ALL)
		status &= ~cpuc->pebs_enabled;
	else
		status &= ~(cpuc->pebs_enabled & PEBS_COUNTER_MASK);

	/*
	 * PEBS overflow sets bit 62 in the global status register
	 */
	if (__test_and_clear_bit(GLOBAL_STATUS_BUFFER_OVF_BIT, (unsigned long *)&status)) {
		u64 pebs_enabled = cpuc->pebs_enabled;

		handled++;
		x86_pmu.drain_pebs(regs, &data);
		status &= intel_ctrl | GLOBAL_STATUS_TRACE_TOPAPMI;

		/*
		 * PMI throttle may be triggered, which stops the PEBS event.
		 * Although cpuc->pebs_enabled is updated accordingly, the
		 * MSR_IA32_PEBS_ENABLE is not updated. Because the
		 * cpuc->enabled has been forced to 0 in PMI.
		 * Update the MSR if pebs_enabled is changed.
		 */
		if (pebs_enabled != cpuc->pebs_enabled)
			wrmsrl(MSR_IA32_PEBS_ENABLE, cpuc->pebs_enabled);
	}

	/*
	 * Intel PT
	 */
	if (__test_and_clear_bit(GLOBAL_STATUS_TRACE_TOPAPMI_BIT, (unsigned long *)&status)) {
		handled++;
		if (!perf_guest_handle_intel_pt_intr())
			intel_pt_interrupt();
	}

	/*
	 * Intel Perf metrics
	 */
	if (__test_and_clear_bit(GLOBAL_STATUS_PERF_METRICS_OVF_BIT, (unsigned long *)&status)) {
		handled++;
		if (x86_pmu.update_topdown_event)
			x86_pmu.update_topdown_event(NULL);
	}

	/*
	 * Checkpointed counters can lead to 'spurious' PMIs because the
	 * rollback caused by the PMI will have cleared the overflow status
	 * bit. Therefore always force probe these counters.
	 */
	status |= cpuc->intel_cp_status;

	for_each_set_bit(bit, (unsigned long *)&status, X86_PMC_IDX_MAX) {
		struct perf_event *event = cpuc->events[bit];

		handled++;

		if (!test_bit(bit, cpuc->active_mask))
			continue;

		if (!intel_pmu_save_and_restart(event))
			continue;

		perf_sample_data_init(&data, 0, event->hw.last_period);

		if (has_branch_stack(event))
			data.br_stack = &cpuc->lbr_stack;

		if (perf_event_overflow(event, &data, regs))
			x86_pmu_stop(event, 0);
	}

	return handled;
}

/*
 * This handler is triggered by the local APIC, so the APIC IRQ handling
 * rules apply:
 */
static int intel_pmu_handle_irq(struct pt_regs *regs)
{
	struct cpu_hw_events *cpuc = this_cpu_ptr(&cpu_hw_events);
	bool late_ack = hybrid_bit(cpuc->pmu, late_ack);
	bool mid_ack = hybrid_bit(cpuc->pmu, mid_ack);
	int loops;
	u64 status;
	int handled;
	int pmu_enabled;

	/*
	 * Save the PMU state.
	 * It needs to be restored when leaving the handler.
	 */
	pmu_enabled = cpuc->enabled;
	/*
	 * In general, the early ACK is only applied for old platforms.
	 * For the big core starts from Haswell, the late ACK should be
	 * applied.
	 * For the small core after Tremont, we have to do the ACK right
	 * before re-enabling counters, which is in the middle of the
	 * NMI handler.
	 */
	if (!late_ack && !mid_ack)
		apic_write(APIC_LVTPC, APIC_DM_NMI);
	intel_bts_disable_local();
	cpuc->enabled = 0;
	__intel_pmu_disable_all(true);
	handled = intel_pmu_drain_bts_buffer();
	handled += intel_bts_interrupt();
	status = intel_pmu_get_status();
	if (!status)
		goto done;

	loops = 0;
again:
	intel_pmu_lbr_read();
	intel_pmu_ack_status(status);
	if (++loops > 100) {
		static bool warned;

		if (!warned) {
			WARN(1, "perfevents: irq loop stuck!\n");
			perf_event_print_debug();
			warned = true;
		}
		intel_pmu_reset();
		goto done;
	}

	handled += handle_pmi_common(regs, status);

	/*
	 * Repeat if there is more work to be done:
	 */
	status = intel_pmu_get_status();
	if (status)
		goto again;

done:
	if (mid_ack)
		apic_write(APIC_LVTPC, APIC_DM_NMI);
	/* Only restore PMU state when it's active. See x86_pmu_disable(). */
	cpuc->enabled = pmu_enabled;
	if (pmu_enabled)
		__intel_pmu_enable_all(0, true);
	intel_bts_enable_local();

	/*
	 * Only unmask the NMI after the overflow counters
	 * have been reset. This avoids spurious NMIs on
	 * Haswell CPUs.
	 */
	if (late_ack)
		apic_write(APIC_LVTPC, APIC_DM_NMI);
	return handled;
}

static struct event_constraint *
intel_bts_constraints(struct perf_event *event)
{
	if (unlikely(intel_pmu_has_bts(event)))
		return &bts_constraint;

	return NULL;
}

/*
 * Note: matches a fake event, like Fixed2.
 */
static struct event_constraint *
intel_vlbr_constraints(struct perf_event *event)
{
	struct event_constraint *c = &vlbr_constraint;

	if (unlikely(constraint_match(c, event->hw.config))) {
		event->hw.flags |= c->flags;
		return c;
	}

	return NULL;
}

static int intel_alt_er(struct cpu_hw_events *cpuc,
			int idx, u64 config)
{
	struct extra_reg *extra_regs = hybrid(cpuc->pmu, extra_regs);
	int alt_idx = idx;

	if (!(x86_pmu.flags & PMU_FL_HAS_RSP_1))
		return idx;

	if (idx == EXTRA_REG_RSP_0)
		alt_idx = EXTRA_REG_RSP_1;

	if (idx == EXTRA_REG_RSP_1)
		alt_idx = EXTRA_REG_RSP_0;

	if (config & ~extra_regs[alt_idx].valid_mask)
		return idx;

	return alt_idx;
}

static void intel_fixup_er(struct perf_event *event, int idx)
{
	struct extra_reg *extra_regs = hybrid(event->pmu, extra_regs);
	event->hw.extra_reg.idx = idx;

	if (idx == EXTRA_REG_RSP_0) {
		event->hw.config &= ~INTEL_ARCH_EVENT_MASK;
		event->hw.config |= extra_regs[EXTRA_REG_RSP_0].event;
		event->hw.extra_reg.reg = MSR_OFFCORE_RSP_0;
	} else if (idx == EXTRA_REG_RSP_1) {
		event->hw.config &= ~INTEL_ARCH_EVENT_MASK;
		event->hw.config |= extra_regs[EXTRA_REG_RSP_1].event;
		event->hw.extra_reg.reg = MSR_OFFCORE_RSP_1;
	}
}

/*
 * manage allocation of shared extra msr for certain events
 *
 * sharing can be:
 * per-cpu: to be shared between the various events on a single PMU
 * per-core: per-cpu + shared by HT threads
 */
static struct event_constraint *
__intel_shared_reg_get_constraints(struct cpu_hw_events *cpuc,
				   struct perf_event *event,
				   struct hw_perf_event_extra *reg)
{
	struct event_constraint *c = &emptyconstraint;
	struct er_account *era;
	unsigned long flags;
	int idx = reg->idx;

	/*
	 * reg->alloc can be set due to existing state, so for fake cpuc we
	 * need to ignore this, otherwise we might fail to allocate proper fake
	 * state for this extra reg constraint. Also see the comment below.
	 */
	if (reg->alloc && !cpuc->is_fake)
		return NULL; /* call x86_get_event_constraint() */

again:
	era = &cpuc->shared_regs->regs[idx];
	/*
	 * we use spin_lock_irqsave() to avoid lockdep issues when
	 * passing a fake cpuc
	 */
	raw_spin_lock_irqsave(&era->lock, flags);

	if (!atomic_read(&era->ref) || era->config == reg->config) {

		/*
		 * If its a fake cpuc -- as per validate_{group,event}() we
		 * shouldn't touch event state and we can avoid doing so
		 * since both will only call get_event_constraints() once
		 * on each event, this avoids the need for reg->alloc.
		 *
		 * Not doing the ER fixup will only result in era->reg being
		 * wrong, but since we won't actually try and program hardware
		 * this isn't a problem either.
		 */
		if (!cpuc->is_fake) {
			if (idx != reg->idx)
				intel_fixup_er(event, idx);

			/*
			 * x86_schedule_events() can call get_event_constraints()
			 * multiple times on events in the case of incremental
			 * scheduling(). reg->alloc ensures we only do the ER
			 * allocation once.
			 */
			reg->alloc = 1;
		}

		/* lock in msr value */
		era->config = reg->config;
		era->reg = reg->reg;

		/* one more user */
		atomic_inc(&era->ref);

		/*
		 * need to call x86_get_event_constraint()
		 * to check if associated event has constraints
		 */
		c = NULL;
	} else {
		idx = intel_alt_er(cpuc, idx, reg->config);
		if (idx != reg->idx) {
			raw_spin_unlock_irqrestore(&era->lock, flags);
			goto again;
		}
	}
	raw_spin_unlock_irqrestore(&era->lock, flags);

	return c;
}

static void
__intel_shared_reg_put_constraints(struct cpu_hw_events *cpuc,
				   struct hw_perf_event_extra *reg)
{
	struct er_account *era;

	/*
	 * Only put constraint if extra reg was actually allocated. Also takes
	 * care of event which do not use an extra shared reg.
	 *
	 * Also, if this is a fake cpuc we shouldn't touch any event state
	 * (reg->alloc) and we don't care about leaving inconsistent cpuc state
	 * either since it'll be thrown out.
	 */
	if (!reg->alloc || cpuc->is_fake)
		return;

	era = &cpuc->shared_regs->regs[reg->idx];

	/* one fewer user */
	atomic_dec(&era->ref);

	/* allocate again next time */
	reg->alloc = 0;
}

static struct event_constraint *
intel_shared_regs_constraints(struct cpu_hw_events *cpuc,
			      struct perf_event *event)
{
	struct event_constraint *c = NULL, *d;
	struct hw_perf_event_extra *xreg, *breg;

	xreg = &event->hw.extra_reg;
	if (xreg->idx != EXTRA_REG_NONE) {
		c = __intel_shared_reg_get_constraints(cpuc, event, xreg);
		if (c == &emptyconstraint)
			return c;
	}
	breg = &event->hw.branch_reg;
	if (breg->idx != EXTRA_REG_NONE) {
		d = __intel_shared_reg_get_constraints(cpuc, event, breg);
		if (d == &emptyconstraint) {
			__intel_shared_reg_put_constraints(cpuc, xreg);
			c = d;
		}
	}
	return c;
}

struct event_constraint *
x86_get_event_constraints(struct cpu_hw_events *cpuc, int idx,
			  struct perf_event *event)
{
	struct event_constraint *event_constraints = hybrid(cpuc->pmu, event_constraints);
	struct event_constraint *c;

	if (event_constraints) {
		for_each_event_constraint(c, event_constraints) {
			if (constraint_match(c, event->hw.config)) {
				event->hw.flags |= c->flags;
				return c;
			}
		}
	}

	return &hybrid_var(cpuc->pmu, unconstrained);
}

static struct event_constraint *
__intel_get_event_constraints(struct cpu_hw_events *cpuc, int idx,
			    struct perf_event *event)
{
	struct event_constraint *c;

	c = intel_vlbr_constraints(event);
	if (c)
		return c;

	c = intel_bts_constraints(event);
	if (c)
		return c;

	c = intel_shared_regs_constraints(cpuc, event);
	if (c)
		return c;

	c = intel_pebs_constraints(event);
	if (c)
		return c;

	return x86_get_event_constraints(cpuc, idx, event);
}

static void
intel_start_scheduling(struct cpu_hw_events *cpuc)
{
	struct intel_excl_cntrs *excl_cntrs = cpuc->excl_cntrs;
	struct intel_excl_states *xl;
	int tid = cpuc->excl_thread_id;

	/*
	 * nothing needed if in group validation mode
	 */
	if (cpuc->is_fake || !is_ht_workaround_enabled())
		return;

	/*
	 * no exclusion needed
	 */
	if (WARN_ON_ONCE(!excl_cntrs))
		return;

	xl = &excl_cntrs->states[tid];

	xl->sched_started = true;
	/*
	 * lock shared state until we are done scheduling
	 * in stop_event_scheduling()
	 * makes scheduling appear as a transaction
	 */
	raw_spin_lock(&excl_cntrs->lock);
}

static void intel_commit_scheduling(struct cpu_hw_events *cpuc, int idx, int cntr)
{
	struct intel_excl_cntrs *excl_cntrs = cpuc->excl_cntrs;
	struct event_constraint *c = cpuc->event_constraint[idx];
	struct intel_excl_states *xl;
	int tid = cpuc->excl_thread_id;

	if (cpuc->is_fake || !is_ht_workaround_enabled())
		return;

	if (WARN_ON_ONCE(!excl_cntrs))
		return;

	if (!(c->flags & PERF_X86_EVENT_DYNAMIC))
		return;

	xl = &excl_cntrs->states[tid];

	lockdep_assert_held(&excl_cntrs->lock);

	if (c->flags & PERF_X86_EVENT_EXCL)
		xl->state[cntr] = INTEL_EXCL_EXCLUSIVE;
	else
		xl->state[cntr] = INTEL_EXCL_SHARED;
}

static void
intel_stop_scheduling(struct cpu_hw_events *cpuc)
{
	struct intel_excl_cntrs *excl_cntrs = cpuc->excl_cntrs;
	struct intel_excl_states *xl;
	int tid = cpuc->excl_thread_id;

	/*
	 * nothing needed if in group validation mode
	 */
	if (cpuc->is_fake || !is_ht_workaround_enabled())
		return;
	/*
	 * no exclusion needed
	 */
	if (WARN_ON_ONCE(!excl_cntrs))
		return;

	xl = &excl_cntrs->states[tid];

	xl->sched_started = false;
	/*
	 * release shared state lock (acquired in intel_start_scheduling())
	 */
	raw_spin_unlock(&excl_cntrs->lock);
}

static struct event_constraint *
dyn_constraint(struct cpu_hw_events *cpuc, struct event_constraint *c, int idx)
{
	WARN_ON_ONCE(!cpuc->constraint_list);

	if (!(c->flags & PERF_X86_EVENT_DYNAMIC)) {
		struct event_constraint *cx;

		/*
		 * grab pre-allocated constraint entry
		 */
		cx = &cpuc->constraint_list[idx];

		/*
		 * initialize dynamic constraint
		 * with static constraint
		 */
		*cx = *c;

		/*
		 * mark constraint as dynamic
		 */
		cx->flags |= PERF_X86_EVENT_DYNAMIC;
		c = cx;
	}

	return c;
}

static struct event_constraint *
intel_get_excl_constraints(struct cpu_hw_events *cpuc, struct perf_event *event,
			   int idx, struct event_constraint *c)
{
	struct intel_excl_cntrs *excl_cntrs = cpuc->excl_cntrs;
	struct intel_excl_states *xlo;
	int tid = cpuc->excl_thread_id;
	int is_excl, i, w;

	/*
	 * validating a group does not require
	 * enforcing cross-thread  exclusion
	 */
	if (cpuc->is_fake || !is_ht_workaround_enabled())
		return c;

	/*
	 * no exclusion needed
	 */
	if (WARN_ON_ONCE(!excl_cntrs))
		return c;

	/*
	 * because we modify the constraint, we need
	 * to make a copy. Static constraints come
	 * from static const tables.
	 *
	 * only needed when constraint has not yet
	 * been cloned (marked dynamic)
	 */
	c = dyn_constraint(cpuc, c, idx);

	/*
	 * From here on, the constraint is dynamic.
	 * Either it was just allocated above, or it
	 * was allocated during a earlier invocation
	 * of this function
	 */

	/*
	 * state of sibling HT
	 */
	xlo = &excl_cntrs->states[tid ^ 1];

	/*
	 * event requires exclusive counter access
	 * across HT threads
	 */
	is_excl = c->flags & PERF_X86_EVENT_EXCL;
	if (is_excl && !(event->hw.flags & PERF_X86_EVENT_EXCL_ACCT)) {
		event->hw.flags |= PERF_X86_EVENT_EXCL_ACCT;
		if (!cpuc->n_excl++)
			WRITE_ONCE(excl_cntrs->has_exclusive[tid], 1);
	}

	/*
	 * Modify static constraint with current dynamic
	 * state of thread
	 *
	 * EXCLUSIVE: sibling counter measuring exclusive event
	 * SHARED   : sibling counter measuring non-exclusive event
	 * UNUSED   : sibling counter unused
	 */
	w = c->weight;
	for_each_set_bit(i, c->idxmsk, X86_PMC_IDX_MAX) {
		/*
		 * exclusive event in sibling counter
		 * our corresponding counter cannot be used
		 * regardless of our event
		 */
		if (xlo->state[i] == INTEL_EXCL_EXCLUSIVE) {
			__clear_bit(i, c->idxmsk);
			w--;
			continue;
		}
		/*
		 * if measuring an exclusive event, sibling
		 * measuring non-exclusive, then counter cannot
		 * be used
		 */
		if (is_excl && xlo->state[i] == INTEL_EXCL_SHARED) {
			__clear_bit(i, c->idxmsk);
			w--;
			continue;
		}
	}

	/*
	 * if we return an empty mask, then switch
	 * back to static empty constraint to avoid
	 * the cost of freeing later on
	 */
	if (!w)
		c = &emptyconstraint;

	c->weight = w;

	return c;
}

static struct event_constraint *
intel_get_event_constraints(struct cpu_hw_events *cpuc, int idx,
			    struct perf_event *event)
{
	struct event_constraint *c1, *c2;

	c1 = cpuc->event_constraint[idx];

	/*
	 * first time only
	 * - static constraint: no change across incremental scheduling calls
	 * - dynamic constraint: handled by intel_get_excl_constraints()
	 */
	c2 = __intel_get_event_constraints(cpuc, idx, event);
	if (c1) {
	        WARN_ON_ONCE(!(c1->flags & PERF_X86_EVENT_DYNAMIC));
		bitmap_copy(c1->idxmsk, c2->idxmsk, X86_PMC_IDX_MAX);
		c1->weight = c2->weight;
		c2 = c1;
	}

	if (cpuc->excl_cntrs)
		return intel_get_excl_constraints(cpuc, event, idx, c2);

	return c2;
}

static void intel_put_excl_constraints(struct cpu_hw_events *cpuc,
		struct perf_event *event)
{
	struct hw_perf_event *hwc = &event->hw;
	struct intel_excl_cntrs *excl_cntrs = cpuc->excl_cntrs;
	int tid = cpuc->excl_thread_id;
	struct intel_excl_states *xl;

	/*
	 * nothing needed if in group validation mode
	 */
	if (cpuc->is_fake)
		return;

	if (WARN_ON_ONCE(!excl_cntrs))
		return;

	if (hwc->flags & PERF_X86_EVENT_EXCL_ACCT) {
		hwc->flags &= ~PERF_X86_EVENT_EXCL_ACCT;
		if (!--cpuc->n_excl)
			WRITE_ONCE(excl_cntrs->has_exclusive[tid], 0);
	}

	/*
	 * If event was actually assigned, then mark the counter state as
	 * unused now.
	 */
	if (hwc->idx >= 0) {
		xl = &excl_cntrs->states[tid];

		/*
		 * put_constraint may be called from x86_schedule_events()
		 * which already has the lock held so here make locking
		 * conditional.
		 */
		if (!xl->sched_started)
			raw_spin_lock(&excl_cntrs->lock);

		xl->state[hwc->idx] = INTEL_EXCL_UNUSED;

		if (!xl->sched_started)
			raw_spin_unlock(&excl_cntrs->lock);
	}
}

static void
intel_put_shared_regs_event_constraints(struct cpu_hw_events *cpuc,
					struct perf_event *event)
{
	struct hw_perf_event_extra *reg;

	reg = &event->hw.extra_reg;
	if (reg->idx != EXTRA_REG_NONE)
		__intel_shared_reg_put_constraints(cpuc, reg);

	reg = &event->hw.branch_reg;
	if (reg->idx != EXTRA_REG_NONE)
		__intel_shared_reg_put_constraints(cpuc, reg);
}

static void intel_put_event_constraints(struct cpu_hw_events *cpuc,
					struct perf_event *event)
{
	intel_put_shared_regs_event_constraints(cpuc, event);

	/*
	 * is PMU has exclusive counter restrictions, then
	 * all events are subject to and must call the
	 * put_excl_constraints() routine
	 */
	if (cpuc->excl_cntrs)
		intel_put_excl_constraints(cpuc, event);
}

static void intel_pebs_aliases_core2(struct perf_event *event)
{
	if ((event->hw.config & X86_RAW_EVENT_MASK) == 0x003c) {
		/*
		 * Use an alternative encoding for CPU_CLK_UNHALTED.THREAD_P
		 * (0x003c) so that we can use it with PEBS.
		 *
		 * The regular CPU_CLK_UNHALTED.THREAD_P event (0x003c) isn't
		 * PEBS capable. However we can use INST_RETIRED.ANY_P
		 * (0x00c0), which is a PEBS capable event, to get the same
		 * count.
		 *
		 * INST_RETIRED.ANY_P counts the number of cycles that retires
		 * CNTMASK instructions. By setting CNTMASK to a value (16)
		 * larger than the maximum number of instructions that can be
		 * retired per cycle (4) and then inverting the condition, we
		 * count all cycles that retire 16 or less instructions, which
		 * is every cycle.
		 *
		 * Thereby we gain a PEBS capable cycle counter.
		 */
		u64 alt_config = X86_CONFIG(.event=0xc0, .inv=1, .cmask=16);

		alt_config |= (event->hw.config & ~X86_RAW_EVENT_MASK);
		event->hw.config = alt_config;
	}
}

static void intel_pebs_aliases_snb(struct perf_event *event)
{
	if ((event->hw.config & X86_RAW_EVENT_MASK) == 0x003c) {
		/*
		 * Use an alternative encoding for CPU_CLK_UNHALTED.THREAD_P
		 * (0x003c) so that we can use it with PEBS.
		 *
		 * The regular CPU_CLK_UNHALTED.THREAD_P event (0x003c) isn't
		 * PEBS capable. However we can use UOPS_RETIRED.ALL
		 * (0x01c2), which is a PEBS capable event, to get the same
		 * count.
		 *
		 * UOPS_RETIRED.ALL counts the number of cycles that retires
		 * CNTMASK micro-ops. By setting CNTMASK to a value (16)
		 * larger than the maximum number of micro-ops that can be
		 * retired per cycle (4) and then inverting the condition, we
		 * count all cycles that retire 16 or less micro-ops, which
		 * is every cycle.
		 *
		 * Thereby we gain a PEBS capable cycle counter.
		 */
		u64 alt_config = X86_CONFIG(.event=0xc2, .umask=0x01, .inv=1, .cmask=16);

		alt_config |= (event->hw.config & ~X86_RAW_EVENT_MASK);
		event->hw.config = alt_config;
	}
}

static void intel_pebs_aliases_precdist(struct perf_event *event)
{
	if ((event->hw.config & X86_RAW_EVENT_MASK) == 0x003c) {
		/*
		 * Use an alternative encoding for CPU_CLK_UNHALTED.THREAD_P
		 * (0x003c) so that we can use it with PEBS.
		 *
		 * The regular CPU_CLK_UNHALTED.THREAD_P event (0x003c) isn't
		 * PEBS capable. However we can use INST_RETIRED.PREC_DIST
		 * (0x01c0), which is a PEBS capable event, to get the same
		 * count.
		 *
		 * The PREC_DIST event has special support to minimize sample
		 * shadowing effects. One drawback is that it can be
		 * only programmed on counter 1, but that seems like an
		 * acceptable trade off.
		 */
		u64 alt_config = X86_CONFIG(.event=0xc0, .umask=0x01, .inv=1, .cmask=16);

		alt_config |= (event->hw.config & ~X86_RAW_EVENT_MASK);
		event->hw.config = alt_config;
	}
}

static void intel_pebs_aliases_ivb(struct perf_event *event)
{
	if (event->attr.precise_ip < 3)
		return intel_pebs_aliases_snb(event);
	return intel_pebs_aliases_precdist(event);
}

static void intel_pebs_aliases_skl(struct perf_event *event)
{
	if (event->attr.precise_ip < 3)
		return intel_pebs_aliases_core2(event);
	return intel_pebs_aliases_precdist(event);
}

static unsigned long intel_pmu_large_pebs_flags(struct perf_event *event)
{
	unsigned long flags = x86_pmu.large_pebs_flags;

	if (event->attr.use_clockid)
		flags &= ~PERF_SAMPLE_TIME;
	if (!event->attr.exclude_kernel)
		flags &= ~PERF_SAMPLE_REGS_USER;
	if (event->attr.sample_regs_user & ~PEBS_GP_REGS)
		flags &= ~(PERF_SAMPLE_REGS_USER | PERF_SAMPLE_REGS_INTR);
	return flags;
}

static int intel_pmu_bts_config(struct perf_event *event)
{
	struct perf_event_attr *attr = &event->attr;

	if (unlikely(intel_pmu_has_bts(event))) {
		/* BTS is not supported by this architecture. */
		if (!x86_pmu.bts_active)
			return -EOPNOTSUPP;

		/* BTS is currently only allowed for user-mode. */
		if (!attr->exclude_kernel)
			return -EOPNOTSUPP;

		/* BTS is not allowed for precise events. */
		if (attr->precise_ip)
			return -EOPNOTSUPP;

		/* disallow bts if conflicting events are present */
		if (x86_add_exclusive(x86_lbr_exclusive_lbr))
			return -EBUSY;

		event->destroy = hw_perf_lbr_event_destroy;
	}

	return 0;
}

static int core_pmu_hw_config(struct perf_event *event)
{
	int ret = x86_pmu_hw_config(event);

	if (ret)
		return ret;

	return intel_pmu_bts_config(event);
}

#define INTEL_TD_METRIC_AVAILABLE_MAX	(INTEL_TD_METRIC_RETIRING + \
					 ((x86_pmu.num_topdown_events - 1) << 8))

static bool is_available_metric_event(struct perf_event *event)
{
	return is_metric_event(event) &&
		event->attr.config <= INTEL_TD_METRIC_AVAILABLE_MAX;
}

static inline bool is_mem_loads_event(struct perf_event *event)
{
	return (event->attr.config & INTEL_ARCH_EVENT_MASK) == X86_CONFIG(.event=0xcd, .umask=0x01);
}

static inline bool is_mem_loads_aux_event(struct perf_event *event)
{
	return (event->attr.config & INTEL_ARCH_EVENT_MASK) == X86_CONFIG(.event=0x03, .umask=0x82);
}

static inline bool require_mem_loads_aux_event(struct perf_event *event)
{
	if (!(x86_pmu.flags & PMU_FL_MEM_LOADS_AUX))
		return false;

	if (is_hybrid())
		return hybrid_pmu(event->pmu)->cpu_type == hybrid_big;

	return true;
}

static inline bool intel_pmu_has_cap(struct perf_event *event, int idx)
{
	union perf_capabilities *intel_cap = &hybrid(event->pmu, intel_cap);

	return test_bit(idx, (unsigned long *)&intel_cap->capabilities);
}

static int intel_pmu_hw_config(struct perf_event *event)
{
	int ret = x86_pmu_hw_config(event);

	if (ret)
		return ret;

	ret = intel_pmu_bts_config(event);
	if (ret)
		return ret;

	if (event->attr.precise_ip) {
		if ((event->attr.config & INTEL_ARCH_EVENT_MASK) == INTEL_FIXED_VLBR_EVENT)
			return -EINVAL;

		if (!(event->attr.freq || (event->attr.wakeup_events && !event->attr.watermark))) {
			event->hw.flags |= PERF_X86_EVENT_AUTO_RELOAD;
			if (!(event->attr.sample_type &
			      ~intel_pmu_large_pebs_flags(event))) {
				event->hw.flags |= PERF_X86_EVENT_LARGE_PEBS;
				event->attach_state |= PERF_ATTACH_SCHED_CB;
			}
		}
		if (x86_pmu.pebs_aliases)
			x86_pmu.pebs_aliases(event);

		if (event->attr.sample_type & PERF_SAMPLE_CALLCHAIN)
			event->attr.sample_type |= __PERF_SAMPLE_CALLCHAIN_EARLY;
	}

	if (needs_branch_stack(event)) {
		ret = intel_pmu_setup_lbr_filter(event);
		if (ret)
			return ret;
		event->attach_state |= PERF_ATTACH_SCHED_CB;

		/*
		 * BTS is set up earlier in this path, so don't account twice
		 */
		if (!unlikely(intel_pmu_has_bts(event))) {
			/* disallow lbr if conflicting events are present */
			if (x86_add_exclusive(x86_lbr_exclusive_lbr))
				return -EBUSY;

			event->destroy = hw_perf_lbr_event_destroy;
		}
	}

	if (event->attr.aux_output) {
		if (!event->attr.precise_ip)
			return -EINVAL;

		event->hw.flags |= PERF_X86_EVENT_PEBS_VIA_PT;
	}

	if ((event->attr.type == PERF_TYPE_HARDWARE) ||
	    (event->attr.type == PERF_TYPE_HW_CACHE))
		return 0;

	/*
	 * Config Topdown slots and metric events
	 *
	 * The slots event on Fixed Counter 3 can support sampling,
	 * which will be handled normally in x86_perf_event_update().
	 *
	 * Metric events don't support sampling and require being paired
	 * with a slots event as group leader. When the slots event
	 * is used in a metrics group, it too cannot support sampling.
	 */
	if (intel_pmu_has_cap(event, PERF_CAP_METRICS_IDX) && is_topdown_event(event)) {
		if (event->attr.config1 || event->attr.config2)
			return -EINVAL;

		/*
		 * The TopDown metrics events and slots event don't
		 * support any filters.
		 */
		if (event->attr.config & X86_ALL_EVENT_FLAGS)
			return -EINVAL;

		if (is_available_metric_event(event)) {
			struct perf_event *leader = event->group_leader;

			/* The metric events don't support sampling. */
			if (is_sampling_event(event))
				return -EINVAL;

			/* The metric events require a slots group leader. */
			if (!is_slots_event(leader))
				return -EINVAL;

			/*
			 * The leader/SLOTS must not be a sampling event for
			 * metric use; hardware requires it starts at 0 when used
			 * in conjunction with MSR_PERF_METRICS.
			 */
			if (is_sampling_event(leader))
				return -EINVAL;

			event->event_caps |= PERF_EV_CAP_SIBLING;
			/*
			 * Only once we have a METRICs sibling do we
			 * need TopDown magic.
			 */
			leader->hw.flags |= PERF_X86_EVENT_TOPDOWN;
			event->hw.flags  |= PERF_X86_EVENT_TOPDOWN;
		}
	}

	/*
	 * The load latency event X86_CONFIG(.event=0xcd, .umask=0x01) on SPR
	 * doesn't function quite right. As a work-around it needs to always be
	 * co-scheduled with a auxiliary event X86_CONFIG(.event=0x03, .umask=0x82).
	 * The actual count of this second event is irrelevant it just needs
	 * to be active to make the first event function correctly.
	 *
	 * In a group, the auxiliary event must be in front of the load latency
	 * event. The rule is to simplify the implementation of the check.
	 * That's because perf cannot have a complete group at the moment.
	 */
	if (require_mem_loads_aux_event(event) &&
	    (event->attr.sample_type & PERF_SAMPLE_DATA_SRC) &&
	    is_mem_loads_event(event)) {
		struct perf_event *leader = event->group_leader;
		struct perf_event *sibling = NULL;

		if (!is_mem_loads_aux_event(leader)) {
			for_each_sibling_event(sibling, leader) {
				if (is_mem_loads_aux_event(sibling))
					break;
			}
			if (list_entry_is_head(sibling, &leader->sibling_list, sibling_list))
				return -ENODATA;
		}
	}

	if (!(event->attr.config & ARCH_PERFMON_EVENTSEL_ANY))
		return 0;

	if (x86_pmu.version < 3)
		return -EINVAL;

	ret = perf_allow_cpu(&event->attr);
	if (ret)
		return ret;

	event->hw.config |= ARCH_PERFMON_EVENTSEL_ANY;

	return 0;
}

static struct perf_guest_switch_msr *intel_guest_get_msrs(int *nr)
{
	struct cpu_hw_events *cpuc = this_cpu_ptr(&cpu_hw_events);
	struct perf_guest_switch_msr *arr = cpuc->guest_switch_msrs;
	u64 intel_ctrl = hybrid(cpuc->pmu, intel_ctrl);

	arr[0].msr = MSR_CORE_PERF_GLOBAL_CTRL;
	arr[0].host = intel_ctrl & ~cpuc->intel_ctrl_guest_mask;
	arr[0].guest = intel_ctrl & ~cpuc->intel_ctrl_host_mask;
	if (x86_pmu.flags & PMU_FL_PEBS_ALL)
		arr[0].guest &= ~cpuc->pebs_enabled;
	else
		arr[0].guest &= ~(cpuc->pebs_enabled & PEBS_COUNTER_MASK);
	*nr = 1;

	if (x86_pmu.pebs && x86_pmu.pebs_no_isolation) {
		/*
		 * If PMU counter has PEBS enabled it is not enough to
		 * disable counter on a guest entry since PEBS memory
		 * write can overshoot guest entry and corrupt guest
		 * memory. Disabling PEBS solves the problem.
		 *
		 * Don't do this if the CPU already enforces it.
		 */
		arr[1].msr = MSR_IA32_PEBS_ENABLE;
		arr[1].host = cpuc->pebs_enabled;
		arr[1].guest = 0;
		*nr = 2;
	}

	return arr;
}

static struct perf_guest_switch_msr *core_guest_get_msrs(int *nr)
{
	struct cpu_hw_events *cpuc = this_cpu_ptr(&cpu_hw_events);
	struct perf_guest_switch_msr *arr = cpuc->guest_switch_msrs;
	int idx;

	for (idx = 0; idx < x86_pmu.num_counters; idx++)  {
		struct perf_event *event = cpuc->events[idx];

		arr[idx].msr = x86_pmu_config_addr(idx);
		arr[idx].host = arr[idx].guest = 0;

		if (!test_bit(idx, cpuc->active_mask))
			continue;

		arr[idx].host = arr[idx].guest =
			event->hw.config | ARCH_PERFMON_EVENTSEL_ENABLE;

		if (event->attr.exclude_host)
			arr[idx].host &= ~ARCH_PERFMON_EVENTSEL_ENABLE;
		else if (event->attr.exclude_guest)
			arr[idx].guest &= ~ARCH_PERFMON_EVENTSEL_ENABLE;
	}

	*nr = x86_pmu.num_counters;
	return arr;
}

static void core_pmu_enable_event(struct perf_event *event)
{
	if (!event->attr.exclude_host)
		x86_pmu_enable_event(event);
}

static void core_pmu_enable_all(int added)
{
	struct cpu_hw_events *cpuc = this_cpu_ptr(&cpu_hw_events);
	int idx;

	for (idx = 0; idx < x86_pmu.num_counters; idx++) {
		struct hw_perf_event *hwc = &cpuc->events[idx]->hw;

		if (!test_bit(idx, cpuc->active_mask) ||
				cpuc->events[idx]->attr.exclude_host)
			continue;

		__x86_pmu_enable_event(hwc, ARCH_PERFMON_EVENTSEL_ENABLE);
	}
}

static int hsw_hw_config(struct perf_event *event)
{
	int ret = intel_pmu_hw_config(event);

	if (ret)
		return ret;
	if (!boot_cpu_has(X86_FEATURE_RTM) && !boot_cpu_has(X86_FEATURE_HLE))
		return 0;
	event->hw.config |= event->attr.config & (HSW_IN_TX|HSW_IN_TX_CHECKPOINTED);

	/*
	 * IN_TX/IN_TX-CP filters are not supported by the Haswell PMU with
	 * PEBS or in ANY thread mode. Since the results are non-sensical forbid
	 * this combination.
	 */
	if ((event->hw.config & (HSW_IN_TX|HSW_IN_TX_CHECKPOINTED)) &&
	     ((event->hw.config & ARCH_PERFMON_EVENTSEL_ANY) ||
	      event->attr.precise_ip > 0))
		return -EOPNOTSUPP;

	if (event_is_checkpointed(event)) {
		/*
		 * Sampling of checkpointed events can cause situations where
		 * the CPU constantly aborts because of a overflow, which is
		 * then checkpointed back and ignored. Forbid checkpointing
		 * for sampling.
		 *
		 * But still allow a long sampling period, so that perf stat
		 * from KVM works.
		 */
		if (event->attr.sample_period > 0 &&
		    event->attr.sample_period < 0x7fffffff)
			return -EOPNOTSUPP;
	}
	return 0;
}

static struct event_constraint counter0_constraint =
			INTEL_ALL_EVENT_CONSTRAINT(0, 0x1);

static struct event_constraint counter2_constraint =
			EVENT_CONSTRAINT(0, 0x4, 0);

static struct event_constraint fixed0_constraint =
			FIXED_EVENT_CONSTRAINT(0x00c0, 0);

static struct event_constraint fixed0_counter0_constraint =
			INTEL_ALL_EVENT_CONSTRAINT(0, 0x100000001ULL);

static struct event_constraint *
hsw_get_event_constraints(struct cpu_hw_events *cpuc, int idx,
			  struct perf_event *event)
{
	struct event_constraint *c;

	c = intel_get_event_constraints(cpuc, idx, event);

	/* Handle special quirk on in_tx_checkpointed only in counter 2 */
	if (event->hw.config & HSW_IN_TX_CHECKPOINTED) {
		if (c->idxmsk64 & (1U << 2))
			return &counter2_constraint;
		return &emptyconstraint;
	}

	return c;
}

static struct event_constraint *
icl_get_event_constraints(struct cpu_hw_events *cpuc, int idx,
			  struct perf_event *event)
{
	/*
	 * Fixed counter 0 has less skid.
	 * Force instruction:ppp in Fixed counter 0
	 */
	if ((event->attr.precise_ip == 3) &&
	    constraint_match(&fixed0_constraint, event->hw.config))
		return &fixed0_constraint;

	return hsw_get_event_constraints(cpuc, idx, event);
}

static struct event_constraint *
spr_get_event_constraints(struct cpu_hw_events *cpuc, int idx,
			  struct perf_event *event)
{
	struct event_constraint *c;

	c = icl_get_event_constraints(cpuc, idx, event);

	/*
	 * The :ppp indicates the Precise Distribution (PDist) facility, which
	 * is only supported on the GP counter 0. If a :ppp event which is not
	 * available on the GP counter 0, error out.
	 * Exception: Instruction PDIR is only available on the fixed counter 0.
	 */
	if ((event->attr.precise_ip == 3) &&
	    !constraint_match(&fixed0_constraint, event->hw.config)) {
		if (c->idxmsk64 & BIT_ULL(0))
			return &counter0_constraint;

		return &emptyconstraint;
	}

	return c;
}

static struct event_constraint *
glp_get_event_constraints(struct cpu_hw_events *cpuc, int idx,
			  struct perf_event *event)
{
	struct event_constraint *c;

	/* :ppp means to do reduced skid PEBS which is PMC0 only. */
	if (event->attr.precise_ip == 3)
		return &counter0_constraint;

	c = intel_get_event_constraints(cpuc, idx, event);

	return c;
}

static struct event_constraint *
tnt_get_event_constraints(struct cpu_hw_events *cpuc, int idx,
			  struct perf_event *event)
{
	struct event_constraint *c;

	/*
	 * :ppp means to do reduced skid PEBS,
	 * which is available on PMC0 and fixed counter 0.
	 */
	if (event->attr.precise_ip == 3) {
		/* Force instruction:ppp on PMC0 and Fixed counter 0 */
		if (constraint_match(&fixed0_constraint, event->hw.config))
			return &fixed0_counter0_constraint;

		return &counter0_constraint;
	}

	c = intel_get_event_constraints(cpuc, idx, event);

	return c;
}

static bool allow_tsx_force_abort = true;

static struct event_constraint *
tfa_get_event_constraints(struct cpu_hw_events *cpuc, int idx,
			  struct perf_event *event)
{
	struct event_constraint *c = hsw_get_event_constraints(cpuc, idx, event);

	/*
	 * Without TFA we must not use PMC3.
	 */
	if (!allow_tsx_force_abort && test_bit(3, c->idxmsk)) {
		c = dyn_constraint(cpuc, c, idx);
		c->idxmsk64 &= ~(1ULL << 3);
		c->weight--;
	}

	return c;
}

static struct event_constraint *
adl_get_event_constraints(struct cpu_hw_events *cpuc, int idx,
			  struct perf_event *event)
{
	struct x86_hybrid_pmu *pmu = hybrid_pmu(event->pmu);

	if (pmu->cpu_type == hybrid_big)
		return spr_get_event_constraints(cpuc, idx, event);
	else if (pmu->cpu_type == hybrid_small)
		return tnt_get_event_constraints(cpuc, idx, event);

	WARN_ON(1);
	return &emptyconstraint;
}

static int adl_hw_config(struct perf_event *event)
{
	struct x86_hybrid_pmu *pmu = hybrid_pmu(event->pmu);

	if (pmu->cpu_type == hybrid_big)
		return hsw_hw_config(event);
	else if (pmu->cpu_type == hybrid_small)
		return intel_pmu_hw_config(event);

	WARN_ON(1);
	return -EOPNOTSUPP;
}

static u8 adl_get_hybrid_cpu_type(void)
{
	return hybrid_big;
}

/*
 * Broadwell:
 *
 * The INST_RETIRED.ALL period always needs to have lowest 6 bits cleared
 * (BDM55) and it must not use a period smaller than 100 (BDM11). We combine
 * the two to enforce a minimum period of 128 (the smallest value that has bits
 * 0-5 cleared and >= 100).
 *
 * Because of how the code in x86_perf_event_set_period() works, the truncation
 * of the lower 6 bits is 'harmless' as we'll occasionally add a longer period
 * to make up for the 'lost' events due to carrying the 'error' in period_left.
 *
 * Therefore the effective (average) period matches the requested period,
 * despite coarser hardware granularity.
 */
static u64 bdw_limit_period(struct perf_event *event, u64 left)
{
	if ((event->hw.config & INTEL_ARCH_EVENT_MASK) ==
			X86_CONFIG(.event=0xc0, .umask=0x01)) {
		if (left < 128)
			left = 128;
		left &= ~0x3fULL;
	}
	return left;
}

static u64 nhm_limit_period(struct perf_event *event, u64 left)
{
	return max(left, 32ULL);
}

static u64 spr_limit_period(struct perf_event *event, u64 left)
{
	if (event->attr.precise_ip == 3)
		return max(left, 128ULL);

	return left;
}

PMU_FORMAT_ATTR(event,	"config:0-7"	);
PMU_FORMAT_ATTR(umask,	"config:8-15"	);
PMU_FORMAT_ATTR(edge,	"config:18"	);
PMU_FORMAT_ATTR(pc,	"config:19"	);
PMU_FORMAT_ATTR(any,	"config:21"	); /* v3 + */
PMU_FORMAT_ATTR(inv,	"config:23"	);
PMU_FORMAT_ATTR(cmask,	"config:24-31"	);
PMU_FORMAT_ATTR(in_tx,  "config:32");
PMU_FORMAT_ATTR(in_tx_cp, "config:33");

static struct attribute *intel_arch_formats_attr[] = {
	&format_attr_event.attr,
	&format_attr_umask.attr,
	&format_attr_edge.attr,
	&format_attr_pc.attr,
	&format_attr_inv.attr,
	&format_attr_cmask.attr,
	NULL,
};

ssize_t intel_event_sysfs_show(char *page, u64 config)
{
	u64 event = (config & ARCH_PERFMON_EVENTSEL_EVENT);

	return x86_event_sysfs_show(page, config, event);
}

static struct intel_shared_regs *allocate_shared_regs(int cpu)
{
	struct intel_shared_regs *regs;
	int i;

	regs = kzalloc_node(sizeof(struct intel_shared_regs),
			    GFP_KERNEL, cpu_to_node(cpu));
	if (regs) {
		/*
		 * initialize the locks to keep lockdep happy
		 */
		for (i = 0; i < EXTRA_REG_MAX; i++)
			raw_spin_lock_init(&regs->regs[i].lock);

		regs->core_id = -1;
	}
	return regs;
}

static struct intel_excl_cntrs *allocate_excl_cntrs(int cpu)
{
	struct intel_excl_cntrs *c;

	c = kzalloc_node(sizeof(struct intel_excl_cntrs),
			 GFP_KERNEL, cpu_to_node(cpu));
	if (c) {
		raw_spin_lock_init(&c->lock);
		c->core_id = -1;
	}
	return c;
}


int intel_cpuc_prepare(struct cpu_hw_events *cpuc, int cpu)
{
	cpuc->pebs_record_size = x86_pmu.pebs_record_size;

	if (is_hybrid() || x86_pmu.extra_regs || x86_pmu.lbr_sel_map) {
		cpuc->shared_regs = allocate_shared_regs(cpu);
		if (!cpuc->shared_regs)
			goto err;
	}

	if (x86_pmu.flags & (PMU_FL_EXCL_CNTRS | PMU_FL_TFA)) {
		size_t sz = X86_PMC_IDX_MAX * sizeof(struct event_constraint);

		cpuc->constraint_list = kzalloc_node(sz, GFP_KERNEL, cpu_to_node(cpu));
		if (!cpuc->constraint_list)
			goto err_shared_regs;
	}

	if (x86_pmu.flags & PMU_FL_EXCL_CNTRS) {
		cpuc->excl_cntrs = allocate_excl_cntrs(cpu);
		if (!cpuc->excl_cntrs)
			goto err_constraint_list;

		cpuc->excl_thread_id = 0;
	}

	return 0;

err_constraint_list:
	kfree(cpuc->constraint_list);
	cpuc->constraint_list = NULL;

err_shared_regs:
	kfree(cpuc->shared_regs);
	cpuc->shared_regs = NULL;

err:
	return -ENOMEM;
}

static int intel_pmu_cpu_prepare(int cpu)
{
	return intel_cpuc_prepare(&per_cpu(cpu_hw_events, cpu), cpu);
}

static void flip_smm_bit(void *data)
{
	unsigned long set = *(unsigned long *)data;

	if (set > 0) {
		msr_set_bit(MSR_IA32_DEBUGCTLMSR,
			    DEBUGCTLMSR_FREEZE_IN_SMM_BIT);
	} else {
		msr_clear_bit(MSR_IA32_DEBUGCTLMSR,
			      DEBUGCTLMSR_FREEZE_IN_SMM_BIT);
	}
}

static bool init_hybrid_pmu(int cpu)
{
	struct cpu_hw_events *cpuc = &per_cpu(cpu_hw_events, cpu);
	u8 cpu_type = get_this_hybrid_cpu_type();
	struct x86_hybrid_pmu *pmu = NULL;
	int i;

	if (!cpu_type && x86_pmu.get_hybrid_cpu_type)
		cpu_type = x86_pmu.get_hybrid_cpu_type();

	for (i = 0; i < x86_pmu.num_hybrid_pmus; i++) {
		if (x86_pmu.hybrid_pmu[i].cpu_type == cpu_type) {
			pmu = &x86_pmu.hybrid_pmu[i];
			break;
		}
	}
	if (WARN_ON_ONCE(!pmu || (pmu->pmu.type == -1))) {
		cpuc->pmu = NULL;
		return false;
	}

	/* Only check and dump the PMU information for the first CPU */
	if (!cpumask_empty(&pmu->supported_cpus))
		goto end;

	if (!check_hw_exists(&pmu->pmu, pmu->num_counters, pmu->num_counters_fixed))
		return false;

	pr_info("%s PMU driver: ", pmu->name);

	if (pmu->intel_cap.pebs_output_pt_available)
		pr_cont("PEBS-via-PT ");

	pr_cont("\n");

	x86_pmu_show_pmu_cap(pmu->num_counters, pmu->num_counters_fixed,
			     pmu->intel_ctrl);

end:
	cpumask_set_cpu(cpu, &pmu->supported_cpus);
	cpuc->pmu = &pmu->pmu;

	x86_pmu_update_cpu_context(&pmu->pmu, cpu);

	return true;
}

static void intel_pmu_cpu_starting(int cpu)
{
	struct cpu_hw_events *cpuc = &per_cpu(cpu_hw_events, cpu);
	int core_id = topology_core_id(cpu);
	int i;

	if (is_hybrid() && !init_hybrid_pmu(cpu))
		return;

	init_debug_store_on_cpu(cpu);
	/*
	 * Deal with CPUs that don't clear their LBRs on power-up.
	 */
	intel_pmu_lbr_reset();

	cpuc->lbr_sel = NULL;

	if (x86_pmu.flags & PMU_FL_TFA) {
		WARN_ON_ONCE(cpuc->tfa_shadow);
		cpuc->tfa_shadow = ~0ULL;
		intel_set_tfa(cpuc, false);
	}

	if (x86_pmu.version > 1)
		flip_smm_bit(&x86_pmu.attr_freeze_on_smi);

	/*
	 * Disable perf metrics if any added CPU doesn't support it.
	 *
	 * Turn off the check for a hybrid architecture, because the
	 * architecture MSR, MSR_IA32_PERF_CAPABILITIES, only indicate
	 * the architecture features. The perf metrics is a model-specific
	 * feature for now. The corresponding bit should always be 0 on
	 * a hybrid platform, e.g., Alder Lake.
	 */
	if (!is_hybrid() && x86_pmu.intel_cap.perf_metrics) {
		union perf_capabilities perf_cap;

		rdmsrl(MSR_IA32_PERF_CAPABILITIES, perf_cap.capabilities);
		if (!perf_cap.perf_metrics) {
			x86_pmu.intel_cap.perf_metrics = 0;
			x86_pmu.intel_ctrl &= ~(1ULL << GLOBAL_CTRL_EN_PERF_METRICS);
		}
	}

	if (!cpuc->shared_regs)
		return;

	if (!(x86_pmu.flags & PMU_FL_NO_HT_SHARING)) {
		for_each_cpu(i, topology_sibling_cpumask(cpu)) {
			struct intel_shared_regs *pc;

			pc = per_cpu(cpu_hw_events, i).shared_regs;
			if (pc && pc->core_id == core_id) {
				cpuc->kfree_on_online[0] = cpuc->shared_regs;
				cpuc->shared_regs = pc;
				break;
			}
		}
		cpuc->shared_regs->core_id = core_id;
		cpuc->shared_regs->refcnt++;
	}

	if (x86_pmu.lbr_sel_map)
		cpuc->lbr_sel = &cpuc->shared_regs->regs[EXTRA_REG_LBR];

	if (x86_pmu.flags & PMU_FL_EXCL_CNTRS) {
		for_each_cpu(i, topology_sibling_cpumask(cpu)) {
			struct cpu_hw_events *sibling;
			struct intel_excl_cntrs *c;

			sibling = &per_cpu(cpu_hw_events, i);
			c = sibling->excl_cntrs;
			if (c && c->core_id == core_id) {
				cpuc->kfree_on_online[1] = cpuc->excl_cntrs;
				cpuc->excl_cntrs = c;
				if (!sibling->excl_thread_id)
					cpuc->excl_thread_id = 1;
				break;
			}
		}
		cpuc->excl_cntrs->core_id = core_id;
		cpuc->excl_cntrs->refcnt++;
	}
}

static void free_excl_cntrs(struct cpu_hw_events *cpuc)
{
	struct intel_excl_cntrs *c;

	c = cpuc->excl_cntrs;
	if (c) {
		if (c->core_id == -1 || --c->refcnt == 0)
			kfree(c);
		cpuc->excl_cntrs = NULL;
	}

	kfree(cpuc->constraint_list);
	cpuc->constraint_list = NULL;
}

static void intel_pmu_cpu_dying(int cpu)
{
	fini_debug_store_on_cpu(cpu);
}

void intel_cpuc_finish(struct cpu_hw_events *cpuc)
{
	struct intel_shared_regs *pc;

	pc = cpuc->shared_regs;
	if (pc) {
		if (pc->core_id == -1 || --pc->refcnt == 0)
			kfree(pc);
		cpuc->shared_regs = NULL;
	}

	free_excl_cntrs(cpuc);
}

static void intel_pmu_cpu_dead(int cpu)
{
	struct cpu_hw_events *cpuc = &per_cpu(cpu_hw_events, cpu);

	intel_cpuc_finish(cpuc);

	if (is_hybrid() && cpuc->pmu)
		cpumask_clear_cpu(cpu, &hybrid_pmu(cpuc->pmu)->supported_cpus);
}

static void intel_pmu_sched_task(struct perf_event_context *ctx,
				 bool sched_in)
{
	intel_pmu_pebs_sched_task(ctx, sched_in);
	intel_pmu_lbr_sched_task(ctx, sched_in);
}

static void intel_pmu_swap_task_ctx(struct perf_event_context *prev,
				    struct perf_event_context *next)
{
	intel_pmu_lbr_swap_task_ctx(prev, next);
}

static int intel_pmu_check_period(struct perf_event *event, u64 value)
{
	return intel_pmu_has_bts_period(event, value) ? -EINVAL : 0;
}

static void intel_aux_output_init(void)
{
	/* Refer also intel_pmu_aux_output_match() */
	if (x86_pmu.intel_cap.pebs_output_pt_available)
		x86_pmu.assign = intel_pmu_assign_event;
}

static int intel_pmu_aux_output_match(struct perf_event *event)
{
	/* intel_pmu_assign_event() is needed, refer intel_aux_output_init() */
	if (!x86_pmu.intel_cap.pebs_output_pt_available)
		return 0;

	return is_intel_pt_event(event);
}

static int intel_pmu_filter_match(struct perf_event *event)
{
	struct x86_hybrid_pmu *pmu = hybrid_pmu(event->pmu);
	unsigned int cpu = smp_processor_id();

	return cpumask_test_cpu(cpu, &pmu->supported_cpus);
}

PMU_FORMAT_ATTR(offcore_rsp, "config1:0-63");

PMU_FORMAT_ATTR(ldlat, "config1:0-15");

PMU_FORMAT_ATTR(frontend, "config1:0-23");

static struct attribute *intel_arch3_formats_attr[] = {
	&format_attr_event.attr,
	&format_attr_umask.attr,
	&format_attr_edge.attr,
	&format_attr_pc.attr,
	&format_attr_any.attr,
	&format_attr_inv.attr,
	&format_attr_cmask.attr,
	NULL,
};

static struct attribute *hsw_format_attr[] = {
	&format_attr_in_tx.attr,
	&format_attr_in_tx_cp.attr,
	&format_attr_offcore_rsp.attr,
	&format_attr_ldlat.attr,
	NULL
};

static struct attribute *nhm_format_attr[] = {
	&format_attr_offcore_rsp.attr,
	&format_attr_ldlat.attr,
	NULL
};

static struct attribute *slm_format_attr[] = {
	&format_attr_offcore_rsp.attr,
	NULL
};

static struct attribute *skl_format_attr[] = {
	&format_attr_frontend.attr,
	NULL,
};

static __initconst const struct x86_pmu core_pmu = {
	.name			= "core",
	.handle_irq		= x86_pmu_handle_irq,
	.disable_all		= x86_pmu_disable_all,
	.enable_all		= core_pmu_enable_all,
	.enable			= core_pmu_enable_event,
	.disable		= x86_pmu_disable_event,
	.hw_config		= core_pmu_hw_config,
	.schedule_events	= x86_schedule_events,
	.eventsel		= MSR_ARCH_PERFMON_EVENTSEL0,
	.perfctr		= MSR_ARCH_PERFMON_PERFCTR0,
	.event_map		= intel_pmu_event_map,
	.max_events		= ARRAY_SIZE(intel_perfmon_event_map),
	.apic			= 1,
	.large_pebs_flags	= LARGE_PEBS_FLAGS,

	/*
	 * Intel PMCs cannot be accessed sanely above 32-bit width,
	 * so we install an artificial 1<<31 period regardless of
	 * the generic event period:
	 */
	.max_period		= (1ULL<<31) - 1,
	.get_event_constraints	= intel_get_event_constraints,
	.put_event_constraints	= intel_put_event_constraints,
	.event_constraints	= intel_core_event_constraints,
	.guest_get_msrs		= core_guest_get_msrs,
	.format_attrs		= intel_arch_formats_attr,
	.events_sysfs_show	= intel_event_sysfs_show,

	/*
	 * Virtual (or funny metal) CPU can define x86_pmu.extra_regs
	 * together with PMU version 1 and thus be using core_pmu with
	 * shared_regs. We need following callbacks here to allocate
	 * it properly.
	 */
	.cpu_prepare		= intel_pmu_cpu_prepare,
	.cpu_starting		= intel_pmu_cpu_starting,
	.cpu_dying		= intel_pmu_cpu_dying,
	.cpu_dead		= intel_pmu_cpu_dead,

	.check_period		= intel_pmu_check_period,

	.lbr_reset		= intel_pmu_lbr_reset_64,
	.lbr_read		= intel_pmu_lbr_read_64,
	.lbr_save		= intel_pmu_lbr_save,
	.lbr_restore		= intel_pmu_lbr_restore,
};

static __initconst const struct x86_pmu intel_pmu = {
	.name			= "Intel",
	.handle_irq		= intel_pmu_handle_irq,
	.disable_all		= intel_pmu_disable_all,
	.enable_all		= intel_pmu_enable_all,
	.enable			= intel_pmu_enable_event,
	.disable		= intel_pmu_disable_event,
	.add			= intel_pmu_add_event,
	.del			= intel_pmu_del_event,
	.read			= intel_pmu_read_event,
	.hw_config		= intel_pmu_hw_config,
	.schedule_events	= x86_schedule_events,
	.eventsel		= MSR_ARCH_PERFMON_EVENTSEL0,
	.perfctr		= MSR_ARCH_PERFMON_PERFCTR0,
	.event_map		= intel_pmu_event_map,
	.max_events		= ARRAY_SIZE(intel_perfmon_event_map),
	.apic			= 1,
	.large_pebs_flags	= LARGE_PEBS_FLAGS,
	/*
	 * Intel PMCs cannot be accessed sanely above 32 bit width,
	 * so we install an artificial 1<<31 period regardless of
	 * the generic event period:
	 */
	.max_period		= (1ULL << 31) - 1,
	.get_event_constraints	= intel_get_event_constraints,
	.put_event_constraints	= intel_put_event_constraints,
	.pebs_aliases		= intel_pebs_aliases_core2,

	.format_attrs		= intel_arch3_formats_attr,
	.events_sysfs_show	= intel_event_sysfs_show,

	.cpu_prepare		= intel_pmu_cpu_prepare,
	.cpu_starting		= intel_pmu_cpu_starting,
	.cpu_dying		= intel_pmu_cpu_dying,
	.cpu_dead		= intel_pmu_cpu_dead,

	.guest_get_msrs		= intel_guest_get_msrs,
	.sched_task		= intel_pmu_sched_task,
	.swap_task_ctx		= intel_pmu_swap_task_ctx,

	.check_period		= intel_pmu_check_period,

	.aux_output_match	= intel_pmu_aux_output_match,

	.lbr_reset		= intel_pmu_lbr_reset_64,
	.lbr_read		= intel_pmu_lbr_read_64,
	.lbr_save		= intel_pmu_lbr_save,
	.lbr_restore		= intel_pmu_lbr_restore,

	/*
	 * SMM has access to all 4 rings and while traditionally SMM code only
	 * ran in CPL0, 2021-era firmware is starting to make use of CPL3 in SMM.
	 *
	 * Since the EVENTSEL.{USR,OS} CPL filtering makes no distinction
	 * between SMM or not, this results in what should be pure userspace
	 * counters including SMM data.
	 *
	 * This is a clear privilege issue, therefore globally disable
	 * counting SMM by default.
	 */
	.attr_freeze_on_smi	= 1,
};

static __init void intel_clovertown_quirk(void)
{
	/*
	 * PEBS is unreliable due to:
	 *
	 *   AJ67  - PEBS may experience CPL leaks
	 *   AJ68  - PEBS PMI may be delayed by one event
	 *   AJ69  - GLOBAL_STATUS[62] will only be set when DEBUGCTL[12]
	 *   AJ106 - FREEZE_LBRS_ON_PMI doesn't work in combination with PEBS
	 *
	 * AJ67 could be worked around by restricting the OS/USR flags.
	 * AJ69 could be worked around by setting PMU_FREEZE_ON_PMI.
	 *
	 * AJ106 could possibly be worked around by not allowing LBR
	 *       usage from PEBS, including the fixup.
	 * AJ68  could possibly be worked around by always programming
	 *	 a pebs_event_reset[0] value and coping with the lost events.
	 *
	 * But taken together it might just make sense to not enable PEBS on
	 * these chips.
	 */
	pr_warn("PEBS disabled due to CPU errata\n");
	x86_pmu.pebs = 0;
	x86_pmu.pebs_constraints = NULL;
}

static const struct x86_cpu_desc isolation_ucodes[] = {
	INTEL_CPU_DESC(INTEL_FAM6_HASWELL,		 3, 0x0000001f),
	INTEL_CPU_DESC(INTEL_FAM6_HASWELL_L,		 1, 0x0000001e),
	INTEL_CPU_DESC(INTEL_FAM6_HASWELL_G,		 1, 0x00000015),
	INTEL_CPU_DESC(INTEL_FAM6_HASWELL_X,		 2, 0x00000037),
	INTEL_CPU_DESC(INTEL_FAM6_HASWELL_X,		 4, 0x0000000a),
	INTEL_CPU_DESC(INTEL_FAM6_BROADWELL,		 4, 0x00000023),
	INTEL_CPU_DESC(INTEL_FAM6_BROADWELL_G,		 1, 0x00000014),
	INTEL_CPU_DESC(INTEL_FAM6_BROADWELL_D,		 2, 0x00000010),
	INTEL_CPU_DESC(INTEL_FAM6_BROADWELL_D,		 3, 0x07000009),
	INTEL_CPU_DESC(INTEL_FAM6_BROADWELL_D,		 4, 0x0f000009),
	INTEL_CPU_DESC(INTEL_FAM6_BROADWELL_D,		 5, 0x0e000002),
	INTEL_CPU_DESC(INTEL_FAM6_BROADWELL_X,		 1, 0x0b000014),
	INTEL_CPU_DESC(INTEL_FAM6_SKYLAKE_X,		 3, 0x00000021),
	INTEL_CPU_DESC(INTEL_FAM6_SKYLAKE_X,		 4, 0x00000000),
	INTEL_CPU_DESC(INTEL_FAM6_SKYLAKE_X,		 5, 0x00000000),
	INTEL_CPU_DESC(INTEL_FAM6_SKYLAKE_X,		 6, 0x00000000),
	INTEL_CPU_DESC(INTEL_FAM6_SKYLAKE_X,		 7, 0x00000000),
	INTEL_CPU_DESC(INTEL_FAM6_SKYLAKE_L,		 3, 0x0000007c),
	INTEL_CPU_DESC(INTEL_FAM6_SKYLAKE,		 3, 0x0000007c),
	INTEL_CPU_DESC(INTEL_FAM6_KABYLAKE,		 9, 0x0000004e),
	INTEL_CPU_DESC(INTEL_FAM6_KABYLAKE_L,		 9, 0x0000004e),
	INTEL_CPU_DESC(INTEL_FAM6_KABYLAKE_L,		10, 0x0000004e),
	INTEL_CPU_DESC(INTEL_FAM6_KABYLAKE_L,		11, 0x0000004e),
	INTEL_CPU_DESC(INTEL_FAM6_KABYLAKE_L,		12, 0x0000004e),
	INTEL_CPU_DESC(INTEL_FAM6_KABYLAKE,		10, 0x0000004e),
	INTEL_CPU_DESC(INTEL_FAM6_KABYLAKE,		11, 0x0000004e),
	INTEL_CPU_DESC(INTEL_FAM6_KABYLAKE,		12, 0x0000004e),
	INTEL_CPU_DESC(INTEL_FAM6_KABYLAKE,		13, 0x0000004e),
	{}
};

static void intel_check_pebs_isolation(void)
{
	x86_pmu.pebs_no_isolation = !x86_cpu_has_min_microcode_rev(isolation_ucodes);
}

static __init void intel_pebs_isolation_quirk(void)
{
	WARN_ON_ONCE(x86_pmu.check_microcode);
	x86_pmu.check_microcode = intel_check_pebs_isolation;
	intel_check_pebs_isolation();
}

static const struct x86_cpu_desc pebs_ucodes[] = {
	INTEL_CPU_DESC(INTEL_FAM6_SANDYBRIDGE,		7, 0x00000028),
	INTEL_CPU_DESC(INTEL_FAM6_SANDYBRIDGE_X,	6, 0x00000618),
	INTEL_CPU_DESC(INTEL_FAM6_SANDYBRIDGE_X,	7, 0x0000070c),
	{}
};

static bool intel_snb_pebs_broken(void)
{
	return !x86_cpu_has_min_microcode_rev(pebs_ucodes);
}

static void intel_snb_check_microcode(void)
{
	if (intel_snb_pebs_broken() == x86_pmu.pebs_broken)
		return;

	/*
	 * Serialized by the microcode lock..
	 */
	if (x86_pmu.pebs_broken) {
		pr_info("PEBS enabled due to microcode update\n");
		x86_pmu.pebs_broken = 0;
	} else {
		pr_info("PEBS disabled due to CPU errata, please upgrade microcode\n");
		x86_pmu.pebs_broken = 1;
	}
}

static bool is_lbr_from(unsigned long msr)
{
	unsigned long lbr_from_nr = x86_pmu.lbr_from + x86_pmu.lbr_nr;

	return x86_pmu.lbr_from <= msr && msr < lbr_from_nr;
}

/*
 * Under certain circumstances, access certain MSR may cause #GP.
 * The function tests if the input MSR can be safely accessed.
 */
static bool check_msr(unsigned long msr, u64 mask)
{
	u64 val_old, val_new, val_tmp;

	/*
	 * Disable the check for real HW, so we don't
	 * mess with potentially enabled registers:
	 */
	if (!boot_cpu_has(X86_FEATURE_HYPERVISOR))
		return true;

	/*
	 * Read the current value, change it and read it back to see if it
	 * matches, this is needed to detect certain hardware emulators
	 * (qemu/kvm) that don't trap on the MSR access and always return 0s.
	 */
	if (rdmsrl_safe(msr, &val_old))
		return false;

	/*
	 * Only change the bits which can be updated by wrmsrl.
	 */
	val_tmp = val_old ^ mask;

	if (is_lbr_from(msr))
		val_tmp = lbr_from_signext_quirk_wr(val_tmp);

	if (wrmsrl_safe(msr, val_tmp) ||
	    rdmsrl_safe(msr, &val_new))
		return false;

	/*
	 * Quirk only affects validation in wrmsr(), so wrmsrl()'s value
	 * should equal rdmsrl()'s even with the quirk.
	 */
	if (val_new != val_tmp)
		return false;

	if (is_lbr_from(msr))
		val_old = lbr_from_signext_quirk_wr(val_old);

	/* Here it's sure that the MSR can be safely accessed.
	 * Restore the old value and return.
	 */
	wrmsrl(msr, val_old);

	return true;
}

static __init void intel_sandybridge_quirk(void)
{
	x86_pmu.check_microcode = intel_snb_check_microcode;
	cpus_read_lock();
	intel_snb_check_microcode();
	cpus_read_unlock();
}

static const struct { int id; char *name; } intel_arch_events_map[] __initconst = {
	{ PERF_COUNT_HW_CPU_CYCLES, "cpu cycles" },
	{ PERF_COUNT_HW_INSTRUCTIONS, "instructions" },
	{ PERF_COUNT_HW_BUS_CYCLES, "bus cycles" },
	{ PERF_COUNT_HW_CACHE_REFERENCES, "cache references" },
	{ PERF_COUNT_HW_CACHE_MISSES, "cache misses" },
	{ PERF_COUNT_HW_BRANCH_INSTRUCTIONS, "branch instructions" },
	{ PERF_COUNT_HW_BRANCH_MISSES, "branch misses" },
};

static __init void intel_arch_events_quirk(void)
{
	int bit;

	/* disable event that reported as not present by cpuid */
	for_each_set_bit(bit, x86_pmu.events_mask, ARRAY_SIZE(intel_arch_events_map)) {
		intel_perfmon_event_map[intel_arch_events_map[bit].id] = 0;
		pr_warn("CPUID marked event: \'%s\' unavailable\n",
			intel_arch_events_map[bit].name);
	}
}

static __init void intel_nehalem_quirk(void)
{
	union cpuid10_ebx ebx;

	ebx.full = x86_pmu.events_maskl;
	if (ebx.split.no_branch_misses_retired) {
		/*
		 * Erratum AAJ80 detected, we work it around by using
		 * the BR_MISP_EXEC.ANY event. This will over-count
		 * branch-misses, but it's still much better than the
		 * architectural event which is often completely bogus:
		 */
		intel_perfmon_event_map[PERF_COUNT_HW_BRANCH_MISSES] = 0x7f89;
		ebx.split.no_branch_misses_retired = 0;
		x86_pmu.events_maskl = ebx.full;
		pr_info("CPU erratum AAJ80 worked around\n");
	}
}

/*
 * enable software workaround for errata:
 * SNB: BJ122
 * IVB: BV98
 * HSW: HSD29
 *
 * Only needed when HT is enabled. However detecting
 * if HT is enabled is difficult (model specific). So instead,
 * we enable the workaround in the early boot, and verify if
 * it is needed in a later initcall phase once we have valid
 * topology information to check if HT is actually enabled
 */
static __init void intel_ht_bug(void)
{
	x86_pmu.flags |= PMU_FL_EXCL_CNTRS | PMU_FL_EXCL_ENABLED;

	x86_pmu.start_scheduling = intel_start_scheduling;
	x86_pmu.commit_scheduling = intel_commit_scheduling;
	x86_pmu.stop_scheduling = intel_stop_scheduling;
}

EVENT_ATTR_STR(mem-loads,	mem_ld_hsw,	"event=0xcd,umask=0x1,ldlat=3");
EVENT_ATTR_STR(mem-stores,	mem_st_hsw,	"event=0xd0,umask=0x82")

/* Haswell special events */
EVENT_ATTR_STR(tx-start,	tx_start,	"event=0xc9,umask=0x1");
EVENT_ATTR_STR(tx-commit,	tx_commit,	"event=0xc9,umask=0x2");
EVENT_ATTR_STR(tx-abort,	tx_abort,	"event=0xc9,umask=0x4");
EVENT_ATTR_STR(tx-capacity,	tx_capacity,	"event=0x54,umask=0x2");
EVENT_ATTR_STR(tx-conflict,	tx_conflict,	"event=0x54,umask=0x1");
EVENT_ATTR_STR(el-start,	el_start,	"event=0xc8,umask=0x1");
EVENT_ATTR_STR(el-commit,	el_commit,	"event=0xc8,umask=0x2");
EVENT_ATTR_STR(el-abort,	el_abort,	"event=0xc8,umask=0x4");
EVENT_ATTR_STR(el-capacity,	el_capacity,	"event=0x54,umask=0x2");
EVENT_ATTR_STR(el-conflict,	el_conflict,	"event=0x54,umask=0x1");
EVENT_ATTR_STR(cycles-t,	cycles_t,	"event=0x3c,in_tx=1");
EVENT_ATTR_STR(cycles-ct,	cycles_ct,	"event=0x3c,in_tx=1,in_tx_cp=1");

static struct attribute *hsw_events_attrs[] = {
	EVENT_PTR(td_slots_issued),
	EVENT_PTR(td_slots_retired),
	EVENT_PTR(td_fetch_bubbles),
	EVENT_PTR(td_total_slots),
	EVENT_PTR(td_total_slots_scale),
	EVENT_PTR(td_recovery_bubbles),
	EVENT_PTR(td_recovery_bubbles_scale),
	NULL
};

static struct attribute *hsw_mem_events_attrs[] = {
	EVENT_PTR(mem_ld_hsw),
	EVENT_PTR(mem_st_hsw),
	NULL,
};

static struct attribute *hsw_tsx_events_attrs[] = {
	EVENT_PTR(tx_start),
	EVENT_PTR(tx_commit),
	EVENT_PTR(tx_abort),
	EVENT_PTR(tx_capacity),
	EVENT_PTR(tx_conflict),
	EVENT_PTR(el_start),
	EVENT_PTR(el_commit),
	EVENT_PTR(el_abort),
	EVENT_PTR(el_capacity),
	EVENT_PTR(el_conflict),
	EVENT_PTR(cycles_t),
	EVENT_PTR(cycles_ct),
	NULL
};

EVENT_ATTR_STR(tx-capacity-read,  tx_capacity_read,  "event=0x54,umask=0x80");
EVENT_ATTR_STR(tx-capacity-write, tx_capacity_write, "event=0x54,umask=0x2");
EVENT_ATTR_STR(el-capacity-read,  el_capacity_read,  "event=0x54,umask=0x80");
EVENT_ATTR_STR(el-capacity-write, el_capacity_write, "event=0x54,umask=0x2");

static struct attribute *icl_events_attrs[] = {
	EVENT_PTR(mem_ld_hsw),
	EVENT_PTR(mem_st_hsw),
	NULL,
};

static struct attribute *icl_td_events_attrs[] = {
	EVENT_PTR(slots),
	EVENT_PTR(td_retiring),
	EVENT_PTR(td_bad_spec),
	EVENT_PTR(td_fe_bound),
	EVENT_PTR(td_be_bound),
	NULL,
};

static struct attribute *icl_tsx_events_attrs[] = {
	EVENT_PTR(tx_start),
	EVENT_PTR(tx_abort),
	EVENT_PTR(tx_commit),
	EVENT_PTR(tx_capacity_read),
	EVENT_PTR(tx_capacity_write),
	EVENT_PTR(tx_conflict),
	EVENT_PTR(el_start),
	EVENT_PTR(el_abort),
	EVENT_PTR(el_commit),
	EVENT_PTR(el_capacity_read),
	EVENT_PTR(el_capacity_write),
	EVENT_PTR(el_conflict),
	EVENT_PTR(cycles_t),
	EVENT_PTR(cycles_ct),
	NULL,
};


EVENT_ATTR_STR(mem-stores,	mem_st_spr,	"event=0xcd,umask=0x2");
EVENT_ATTR_STR(mem-loads-aux,	mem_ld_aux,	"event=0x03,umask=0x82");

static struct attribute *spr_events_attrs[] = {
	EVENT_PTR(mem_ld_hsw),
	EVENT_PTR(mem_st_spr),
	EVENT_PTR(mem_ld_aux),
	NULL,
};

static struct attribute *spr_td_events_attrs[] = {
	EVENT_PTR(slots),
	EVENT_PTR(td_retiring),
	EVENT_PTR(td_bad_spec),
	EVENT_PTR(td_fe_bound),
	EVENT_PTR(td_be_bound),
	EVENT_PTR(td_heavy_ops),
	EVENT_PTR(td_br_mispredict),
	EVENT_PTR(td_fetch_lat),
	EVENT_PTR(td_mem_bound),
	NULL,
};

static struct attribute *spr_tsx_events_attrs[] = {
	EVENT_PTR(tx_start),
	EVENT_PTR(tx_abort),
	EVENT_PTR(tx_commit),
	EVENT_PTR(tx_capacity_read),
	EVENT_PTR(tx_capacity_write),
	EVENT_PTR(tx_conflict),
	EVENT_PTR(cycles_t),
	EVENT_PTR(cycles_ct),
	NULL,
};

static ssize_t freeze_on_smi_show(struct device *cdev,
				  struct device_attribute *attr,
				  char *buf)
{
	return sprintf(buf, "%lu\n", x86_pmu.attr_freeze_on_smi);
}

static DEFINE_MUTEX(freeze_on_smi_mutex);

static ssize_t freeze_on_smi_store(struct device *cdev,
				   struct device_attribute *attr,
				   const char *buf, size_t count)
{
	unsigned long val;
	ssize_t ret;

	ret = kstrtoul(buf, 0, &val);
	if (ret)
		return ret;

	if (val > 1)
		return -EINVAL;

	mutex_lock(&freeze_on_smi_mutex);

	if (x86_pmu.attr_freeze_on_smi == val)
		goto done;

	x86_pmu.attr_freeze_on_smi = val;

	cpus_read_lock();
	on_each_cpu(flip_smm_bit, &val, 1);
	cpus_read_unlock();
done:
	mutex_unlock(&freeze_on_smi_mutex);

	return count;
}

static void update_tfa_sched(void *ignored)
{
	struct cpu_hw_events *cpuc = this_cpu_ptr(&cpu_hw_events);

	/*
	 * check if PMC3 is used
	 * and if so force schedule out for all event types all contexts
	 */
	if (test_bit(3, cpuc->active_mask))
		perf_pmu_resched(x86_get_pmu(smp_processor_id()));
}

static ssize_t show_sysctl_tfa(struct device *cdev,
			      struct device_attribute *attr,
			      char *buf)
{
	return snprintf(buf, 40, "%d\n", allow_tsx_force_abort);
}

static ssize_t set_sysctl_tfa(struct device *cdev,
			      struct device_attribute *attr,
			      const char *buf, size_t count)
{
	bool val;
	ssize_t ret;

	ret = kstrtobool(buf, &val);
	if (ret)
		return ret;

	/* no change */
	if (val == allow_tsx_force_abort)
		return count;

	allow_tsx_force_abort = val;

	cpus_read_lock();
	on_each_cpu(update_tfa_sched, NULL, 1);
	cpus_read_unlock();

	return count;
}


static DEVICE_ATTR_RW(freeze_on_smi);

static ssize_t branches_show(struct device *cdev,
			     struct device_attribute *attr,
			     char *buf)
{
	return snprintf(buf, PAGE_SIZE, "%d\n", x86_pmu.lbr_nr);
}

static DEVICE_ATTR_RO(branches);

static struct attribute *lbr_attrs[] = {
	&dev_attr_branches.attr,
	NULL
};

static char pmu_name_str[30];

static ssize_t pmu_name_show(struct device *cdev,
			     struct device_attribute *attr,
			     char *buf)
{
	return snprintf(buf, PAGE_SIZE, "%s\n", pmu_name_str);
}

static DEVICE_ATTR_RO(pmu_name);

static struct attribute *intel_pmu_caps_attrs[] = {
       &dev_attr_pmu_name.attr,
       NULL
};

static DEVICE_ATTR(allow_tsx_force_abort, 0644,
		   show_sysctl_tfa,
		   set_sysctl_tfa);

static struct attribute *intel_pmu_attrs[] = {
	&dev_attr_freeze_on_smi.attr,
	&dev_attr_allow_tsx_force_abort.attr,
	NULL,
};

static umode_t
tsx_is_visible(struct kobject *kobj, struct attribute *attr, int i)
{
	return boot_cpu_has(X86_FEATURE_RTM) ? attr->mode : 0;
}

static umode_t
pebs_is_visible(struct kobject *kobj, struct attribute *attr, int i)
{
	return x86_pmu.pebs ? attr->mode : 0;
}

static umode_t
lbr_is_visible(struct kobject *kobj, struct attribute *attr, int i)
{
	return x86_pmu.lbr_nr ? attr->mode : 0;
}

static umode_t
exra_is_visible(struct kobject *kobj, struct attribute *attr, int i)
{
	return x86_pmu.version >= 2 ? attr->mode : 0;
}

static umode_t
default_is_visible(struct kobject *kobj, struct attribute *attr, int i)
{
	if (attr == &dev_attr_allow_tsx_force_abort.attr)
		return x86_pmu.flags & PMU_FL_TFA ? attr->mode : 0;

	return attr->mode;
}

static struct attribute_group group_events_td  = {
	.name = "events",
};

static struct attribute_group group_events_mem = {
	.name       = "events",
	.is_visible = pebs_is_visible,
};

static struct attribute_group group_events_tsx = {
	.name       = "events",
	.is_visible = tsx_is_visible,
};

static struct attribute_group group_caps_gen = {
	.name  = "caps",
	.attrs = intel_pmu_caps_attrs,
};

static struct attribute_group group_caps_lbr = {
	.name       = "caps",
	.attrs	    = lbr_attrs,
	.is_visible = lbr_is_visible,
};

static struct attribute_group group_format_extra = {
	.name       = "format",
	.is_visible = exra_is_visible,
};

static struct attribute_group group_format_extra_skl = {
	.name       = "format",
	.is_visible = exra_is_visible,
};

static struct attribute_group group_default = {
	.attrs      = intel_pmu_attrs,
	.is_visible = default_is_visible,
};

static const struct attribute_group *attr_update[] = {
	&group_events_td,
	&group_events_mem,
	&group_events_tsx,
	&group_caps_gen,
	&group_caps_lbr,
	&group_format_extra,
	&group_format_extra_skl,
	&group_default,
	NULL,
};

EVENT_ATTR_STR_HYBRID(slots,                 slots_adl,        "event=0x00,umask=0x4",                       hybrid_big);
EVENT_ATTR_STR_HYBRID(topdown-retiring,      td_retiring_adl,  "event=0xc2,umask=0x0;event=0x00,umask=0x80", hybrid_big_small);
EVENT_ATTR_STR_HYBRID(topdown-bad-spec,      td_bad_spec_adl,  "event=0x73,umask=0x0;event=0x00,umask=0x81", hybrid_big_small);
EVENT_ATTR_STR_HYBRID(topdown-fe-bound,      td_fe_bound_adl,  "event=0x71,umask=0x0;event=0x00,umask=0x82", hybrid_big_small);
EVENT_ATTR_STR_HYBRID(topdown-be-bound,      td_be_bound_adl,  "event=0x74,umask=0x0;event=0x00,umask=0x83", hybrid_big_small);
EVENT_ATTR_STR_HYBRID(topdown-heavy-ops,     td_heavy_ops_adl, "event=0x00,umask=0x84",                      hybrid_big);
EVENT_ATTR_STR_HYBRID(topdown-br-mispredict, td_br_mis_adl,    "event=0x00,umask=0x85",                      hybrid_big);
EVENT_ATTR_STR_HYBRID(topdown-fetch-lat,     td_fetch_lat_adl, "event=0x00,umask=0x86",                      hybrid_big);
EVENT_ATTR_STR_HYBRID(topdown-mem-bound,     td_mem_bound_adl, "event=0x00,umask=0x87",                      hybrid_big);

static struct attribute *adl_hybrid_events_attrs[] = {
	EVENT_PTR(slots_adl),
	EVENT_PTR(td_retiring_adl),
	EVENT_PTR(td_bad_spec_adl),
	EVENT_PTR(td_fe_bound_adl),
	EVENT_PTR(td_be_bound_adl),
	EVENT_PTR(td_heavy_ops_adl),
	EVENT_PTR(td_br_mis_adl),
	EVENT_PTR(td_fetch_lat_adl),
	EVENT_PTR(td_mem_bound_adl),
	NULL,
};

/* Must be in IDX order */
EVENT_ATTR_STR_HYBRID(mem-loads,     mem_ld_adl,     "event=0xd0,umask=0x5,ldlat=3;event=0xcd,umask=0x1,ldlat=3", hybrid_big_small);
EVENT_ATTR_STR_HYBRID(mem-stores,    mem_st_adl,     "event=0xd0,umask=0x6;event=0xcd,umask=0x2",                 hybrid_big_small);
EVENT_ATTR_STR_HYBRID(mem-loads-aux, mem_ld_aux_adl, "event=0x03,umask=0x82",                                     hybrid_big);

static struct attribute *adl_hybrid_mem_attrs[] = {
	EVENT_PTR(mem_ld_adl),
	EVENT_PTR(mem_st_adl),
	EVENT_PTR(mem_ld_aux_adl),
	NULL,
};

EVENT_ATTR_STR_HYBRID(tx-start,          tx_start_adl,          "event=0xc9,umask=0x1",          hybrid_big);
EVENT_ATTR_STR_HYBRID(tx-commit,         tx_commit_adl,         "event=0xc9,umask=0x2",          hybrid_big);
EVENT_ATTR_STR_HYBRID(tx-abort,          tx_abort_adl,          "event=0xc9,umask=0x4",          hybrid_big);
EVENT_ATTR_STR_HYBRID(tx-conflict,       tx_conflict_adl,       "event=0x54,umask=0x1",          hybrid_big);
EVENT_ATTR_STR_HYBRID(cycles-t,          cycles_t_adl,          "event=0x3c,in_tx=1",            hybrid_big);
EVENT_ATTR_STR_HYBRID(cycles-ct,         cycles_ct_adl,         "event=0x3c,in_tx=1,in_tx_cp=1", hybrid_big);
EVENT_ATTR_STR_HYBRID(tx-capacity-read,  tx_capacity_read_adl,  "event=0x54,umask=0x80",         hybrid_big);
EVENT_ATTR_STR_HYBRID(tx-capacity-write, tx_capacity_write_adl, "event=0x54,umask=0x2",          hybrid_big);

static struct attribute *adl_hybrid_tsx_attrs[] = {
	EVENT_PTR(tx_start_adl),
	EVENT_PTR(tx_abort_adl),
	EVENT_PTR(tx_commit_adl),
	EVENT_PTR(tx_capacity_read_adl),
	EVENT_PTR(tx_capacity_write_adl),
	EVENT_PTR(tx_conflict_adl),
	EVENT_PTR(cycles_t_adl),
	EVENT_PTR(cycles_ct_adl),
	NULL,
};

FORMAT_ATTR_HYBRID(in_tx,       hybrid_big);
FORMAT_ATTR_HYBRID(in_tx_cp,    hybrid_big);
FORMAT_ATTR_HYBRID(offcore_rsp, hybrid_big_small);
FORMAT_ATTR_HYBRID(ldlat,       hybrid_big_small);
FORMAT_ATTR_HYBRID(frontend,    hybrid_big);

static struct attribute *adl_hybrid_extra_attr_rtm[] = {
	FORMAT_HYBRID_PTR(in_tx),
	FORMAT_HYBRID_PTR(in_tx_cp),
	FORMAT_HYBRID_PTR(offcore_rsp),
	FORMAT_HYBRID_PTR(ldlat),
	FORMAT_HYBRID_PTR(frontend),
	NULL,
};

static struct attribute *adl_hybrid_extra_attr[] = {
	FORMAT_HYBRID_PTR(offcore_rsp),
	FORMAT_HYBRID_PTR(ldlat),
	FORMAT_HYBRID_PTR(frontend),
	NULL,
};

static bool is_attr_for_this_pmu(struct kobject *kobj, struct attribute *attr)
{
	struct device *dev = kobj_to_dev(kobj);
	struct x86_hybrid_pmu *pmu =
		container_of(dev_get_drvdata(dev), struct x86_hybrid_pmu, pmu);
	struct perf_pmu_events_hybrid_attr *pmu_attr =
		container_of(attr, struct perf_pmu_events_hybrid_attr, attr.attr);

	return pmu->cpu_type & pmu_attr->pmu_type;
}

static umode_t hybrid_events_is_visible(struct kobject *kobj,
					struct attribute *attr, int i)
{
	return is_attr_for_this_pmu(kobj, attr) ? attr->mode : 0;
}

static inline int hybrid_find_supported_cpu(struct x86_hybrid_pmu *pmu)
{
	int cpu = cpumask_first(&pmu->supported_cpus);

	return (cpu >= nr_cpu_ids) ? -1 : cpu;
}

static umode_t hybrid_tsx_is_visible(struct kobject *kobj,
				     struct attribute *attr, int i)
{
	struct device *dev = kobj_to_dev(kobj);
	struct x86_hybrid_pmu *pmu =
		 container_of(dev_get_drvdata(dev), struct x86_hybrid_pmu, pmu);
	int cpu = hybrid_find_supported_cpu(pmu);

	return (cpu >= 0) && is_attr_for_this_pmu(kobj, attr) && cpu_has(&cpu_data(cpu), X86_FEATURE_RTM) ? attr->mode : 0;
}

static umode_t hybrid_format_is_visible(struct kobject *kobj,
					struct attribute *attr, int i)
{
	struct device *dev = kobj_to_dev(kobj);
	struct x86_hybrid_pmu *pmu =
		container_of(dev_get_drvdata(dev), struct x86_hybrid_pmu, pmu);
	struct perf_pmu_format_hybrid_attr *pmu_attr =
		container_of(attr, struct perf_pmu_format_hybrid_attr, attr.attr);
	int cpu = hybrid_find_supported_cpu(pmu);

	return (cpu >= 0) && (pmu->cpu_type & pmu_attr->pmu_type) ? attr->mode : 0;
}

static struct attribute_group hybrid_group_events_td  = {
	.name		= "events",
	.is_visible	= hybrid_events_is_visible,
};

static struct attribute_group hybrid_group_events_mem = {
	.name		= "events",
	.is_visible	= hybrid_events_is_visible,
};

static struct attribute_group hybrid_group_events_tsx = {
	.name		= "events",
	.is_visible	= hybrid_tsx_is_visible,
};

static struct attribute_group hybrid_group_format_extra = {
	.name		= "format",
	.is_visible	= hybrid_format_is_visible,
};

static ssize_t intel_hybrid_get_attr_cpus(struct device *dev,
					  struct device_attribute *attr,
					  char *buf)
{
	struct x86_hybrid_pmu *pmu =
		container_of(dev_get_drvdata(dev), struct x86_hybrid_pmu, pmu);

	return cpumap_print_to_pagebuf(true, buf, &pmu->supported_cpus);
}

static DEVICE_ATTR(cpus, S_IRUGO, intel_hybrid_get_attr_cpus, NULL);
static struct attribute *intel_hybrid_cpus_attrs[] = {
	&dev_attr_cpus.attr,
	NULL,
};

static struct attribute_group hybrid_group_cpus = {
	.attrs		= intel_hybrid_cpus_attrs,
};

static const struct attribute_group *hybrid_attr_update[] = {
	&hybrid_group_events_td,
	&hybrid_group_events_mem,
	&hybrid_group_events_tsx,
	&group_caps_gen,
	&group_caps_lbr,
	&hybrid_group_format_extra,
	&group_default,
	&hybrid_group_cpus,
	NULL,
};

static struct attribute *empty_attrs;

static void intel_pmu_check_num_counters(int *num_counters,
					 int *num_counters_fixed,
					 u64 *intel_ctrl, u64 fixed_mask)
{
	if (*num_counters > INTEL_PMC_MAX_GENERIC) {
		WARN(1, KERN_ERR "hw perf events %d > max(%d), clipping!",
		     *num_counters, INTEL_PMC_MAX_GENERIC);
		*num_counters = INTEL_PMC_MAX_GENERIC;
	}
	*intel_ctrl = (1ULL << *num_counters) - 1;

	if (*num_counters_fixed > INTEL_PMC_MAX_FIXED) {
		WARN(1, KERN_ERR "hw perf events fixed %d > max(%d), clipping!",
		     *num_counters_fixed, INTEL_PMC_MAX_FIXED);
		*num_counters_fixed = INTEL_PMC_MAX_FIXED;
	}

	*intel_ctrl |= fixed_mask << INTEL_PMC_IDX_FIXED;
}

static void intel_pmu_check_event_constraints(struct event_constraint *event_constraints,
					      int num_counters,
					      int num_counters_fixed,
					      u64 intel_ctrl)
{
	struct event_constraint *c;

	if (!event_constraints)
		return;

	/*
	 * event on fixed counter2 (REF_CYCLES) only works on this
	 * counter, so do not extend mask to generic counters
	 */
	for_each_event_constraint(c, event_constraints) {
		/*
		 * Don't extend the topdown slots and metrics
		 * events to the generic counters.
		 */
		if (c->idxmsk64 & INTEL_PMC_MSK_TOPDOWN) {
			/*
			 * Disable topdown slots and metrics events,
			 * if slots event is not in CPUID.
			 */
			if (!(INTEL_PMC_MSK_FIXED_SLOTS & intel_ctrl))
				c->idxmsk64 = 0;
			c->weight = hweight64(c->idxmsk64);
			continue;
		}

		if (c->cmask == FIXED_EVENT_FLAGS) {
			/* Disabled fixed counters which are not in CPUID */
			c->idxmsk64 &= intel_ctrl;

			if (c->idxmsk64 != INTEL_PMC_MSK_FIXED_REF_CYCLES)
				c->idxmsk64 |= (1ULL << num_counters) - 1;
		}
		c->idxmsk64 &=
			~(~0ULL << (INTEL_PMC_IDX_FIXED + num_counters_fixed));
		c->weight = hweight64(c->idxmsk64);
	}
}

static void intel_pmu_check_extra_regs(struct extra_reg *extra_regs)
{
	struct extra_reg *er;

	/*
	 * Access extra MSR may cause #GP under certain circumstances.
	 * E.g. KVM doesn't support offcore event
	 * Check all extra_regs here.
	 */
	if (!extra_regs)
		return;

	for (er = extra_regs; er->msr; er++) {
		er->extra_msr_access = check_msr(er->msr, 0x11UL);
		/* Disable LBR select mapping */
		if ((er->idx == EXTRA_REG_LBR) && !er->extra_msr_access)
			x86_pmu.lbr_sel_map = NULL;
	}
}

static void intel_pmu_check_hybrid_pmus(u64 fixed_mask)
{
	struct x86_hybrid_pmu *pmu;
	int i;

	for (i = 0; i < x86_pmu.num_hybrid_pmus; i++) {
		pmu = &x86_pmu.hybrid_pmu[i];

		intel_pmu_check_num_counters(&pmu->num_counters,
					     &pmu->num_counters_fixed,
					     &pmu->intel_ctrl,
					     fixed_mask);

		if (pmu->intel_cap.perf_metrics) {
			pmu->intel_ctrl |= 1ULL << GLOBAL_CTRL_EN_PERF_METRICS;
			pmu->intel_ctrl |= INTEL_PMC_MSK_FIXED_SLOTS;
		}

		if (pmu->intel_cap.pebs_output_pt_available)
			pmu->pmu.capabilities |= PERF_PMU_CAP_AUX_OUTPUT;

		intel_pmu_check_event_constraints(pmu->event_constraints,
						  pmu->num_counters,
						  pmu->num_counters_fixed,
						  pmu->intel_ctrl);

		intel_pmu_check_extra_regs(pmu->extra_regs);
	}
}

__init int intel_pmu_init(void)
{
	struct attribute **extra_skl_attr = &empty_attrs;
	struct attribute **extra_attr = &empty_attrs;
	struct attribute **td_attr    = &empty_attrs;
	struct attribute **mem_attr   = &empty_attrs;
	struct attribute **tsx_attr   = &empty_attrs;
	union cpuid10_edx edx;
	union cpuid10_eax eax;
	union cpuid10_ebx ebx;
	unsigned int fixed_mask;
	bool pmem = false;
	int version, i;
	char *name;
	struct x86_hybrid_pmu *pmu;

	if (!cpu_has(&boot_cpu_data, X86_FEATURE_ARCH_PERFMON)) {
		switch (boot_cpu_data.x86) {
		case 0x6:
			return p6_pmu_init();
		case 0xb:
			return knc_pmu_init();
		case 0xf:
			return p4_pmu_init();
		}
		return -ENODEV;
	}

	/*
	 * Check whether the Architectural PerfMon supports
	 * Branch Misses Retired hw_event or not.
	 */
	cpuid(10, &eax.full, &ebx.full, &fixed_mask, &edx.full);
	if (eax.split.mask_length < ARCH_PERFMON_EVENTS_COUNT)
		return -ENODEV;

	version = eax.split.version_id;
	if (version < 2)
		x86_pmu = core_pmu;
	else
		x86_pmu = intel_pmu;

	x86_pmu.version			= version;
	x86_pmu.num_counters		= eax.split.num_counters;
	x86_pmu.cntval_bits		= eax.split.bit_width;
	x86_pmu.cntval_mask		= (1ULL << eax.split.bit_width) - 1;

	x86_pmu.events_maskl		= ebx.full;
	x86_pmu.events_mask_len		= eax.split.mask_length;

	x86_pmu.max_pebs_events		= min_t(unsigned, MAX_PEBS_EVENTS, x86_pmu.num_counters);

	/*
	 * Quirk: v2 perfmon does not report fixed-purpose events, so
	 * assume at least 3 events, when not running in a hypervisor:
	 */
	if (version > 1 && version < 5) {
		int assume = 3 * !boot_cpu_has(X86_FEATURE_HYPERVISOR);

		x86_pmu.num_counters_fixed =
			max((int)edx.split.num_counters_fixed, assume);

		fixed_mask = (1L << x86_pmu.num_counters_fixed) - 1;
	} else if (version >= 5)
		x86_pmu.num_counters_fixed = fls(fixed_mask);

	if (boot_cpu_has(X86_FEATURE_PDCM)) {
		u64 capabilities;

		rdmsrl(MSR_IA32_PERF_CAPABILITIES, capabilities);
		x86_pmu.intel_cap.capabilities = capabilities;
	}

	if (x86_pmu.intel_cap.lbr_format == LBR_FORMAT_32) {
		x86_pmu.lbr_reset = intel_pmu_lbr_reset_32;
		x86_pmu.lbr_read = intel_pmu_lbr_read_32;
	}

	if (boot_cpu_has(X86_FEATURE_ARCH_LBR))
		intel_pmu_arch_lbr_init();

	intel_ds_init();

	x86_add_quirk(intel_arch_events_quirk); /* Install first, so it runs last */

	if (version >= 5) {
		x86_pmu.intel_cap.anythread_deprecated = edx.split.anythread_deprecated;
		if (x86_pmu.intel_cap.anythread_deprecated)
			pr_cont(" AnyThread deprecated, ");
	}

	/*
	 * Install the hw-cache-events table:
	 */
	switch (boot_cpu_data.x86_model) {
	case INTEL_FAM6_CORE_YONAH:
		pr_cont("Core events, ");
		name = "core";
		break;

	case INTEL_FAM6_CORE2_MEROM:
		x86_add_quirk(intel_clovertown_quirk);
		fallthrough;

	case INTEL_FAM6_CORE2_MEROM_L:
	case INTEL_FAM6_CORE2_PENRYN:
	case INTEL_FAM6_CORE2_DUNNINGTON:
		memcpy(hw_cache_event_ids, core2_hw_cache_event_ids,
		       sizeof(hw_cache_event_ids));

		intel_pmu_lbr_init_core();

		x86_pmu.event_constraints = intel_core2_event_constraints;
		x86_pmu.pebs_constraints = intel_core2_pebs_event_constraints;
		pr_cont("Core2 events, ");
		name = "core2";
		break;

	case INTEL_FAM6_NEHALEM:
	case INTEL_FAM6_NEHALEM_EP:
	case INTEL_FAM6_NEHALEM_EX:
		memcpy(hw_cache_event_ids, nehalem_hw_cache_event_ids,
		       sizeof(hw_cache_event_ids));
		memcpy(hw_cache_extra_regs, nehalem_hw_cache_extra_regs,
		       sizeof(hw_cache_extra_regs));

		intel_pmu_lbr_init_nhm();

		x86_pmu.event_constraints = intel_nehalem_event_constraints;
		x86_pmu.pebs_constraints = intel_nehalem_pebs_event_constraints;
		x86_pmu.enable_all = intel_pmu_nhm_enable_all;
		x86_pmu.extra_regs = intel_nehalem_extra_regs;
		x86_pmu.limit_period = nhm_limit_period;

		mem_attr = nhm_mem_events_attrs;

		/* UOPS_ISSUED.STALLED_CYCLES */
		intel_perfmon_event_map[PERF_COUNT_HW_STALLED_CYCLES_FRONTEND] =
			X86_CONFIG(.event=0x0e, .umask=0x01, .inv=1, .cmask=1);
		/* UOPS_EXECUTED.CORE_ACTIVE_CYCLES,c=1,i=1 */
		intel_perfmon_event_map[PERF_COUNT_HW_STALLED_CYCLES_BACKEND] =
			X86_CONFIG(.event=0xb1, .umask=0x3f, .inv=1, .cmask=1);

		intel_pmu_pebs_data_source_nhm();
		x86_add_quirk(intel_nehalem_quirk);
		x86_pmu.pebs_no_tlb = 1;
		extra_attr = nhm_format_attr;

		pr_cont("Nehalem events, ");
		name = "nehalem";
		break;

	case INTEL_FAM6_ATOM_BONNELL:
	case INTEL_FAM6_ATOM_BONNELL_MID:
	case INTEL_FAM6_ATOM_SALTWELL:
	case INTEL_FAM6_ATOM_SALTWELL_MID:
	case INTEL_FAM6_ATOM_SALTWELL_TABLET:
		memcpy(hw_cache_event_ids, atom_hw_cache_event_ids,
		       sizeof(hw_cache_event_ids));

		intel_pmu_lbr_init_atom();

		x86_pmu.event_constraints = intel_gen_event_constraints;
		x86_pmu.pebs_constraints = intel_atom_pebs_event_constraints;
		x86_pmu.pebs_aliases = intel_pebs_aliases_core2;
		pr_cont("Atom events, ");
		name = "bonnell";
		break;

	case INTEL_FAM6_ATOM_SILVERMONT:
	case INTEL_FAM6_ATOM_SILVERMONT_D:
	case INTEL_FAM6_ATOM_SILVERMONT_MID:
	case INTEL_FAM6_ATOM_AIRMONT:
	case INTEL_FAM6_ATOM_AIRMONT_MID:
		memcpy(hw_cache_event_ids, slm_hw_cache_event_ids,
			sizeof(hw_cache_event_ids));
		memcpy(hw_cache_extra_regs, slm_hw_cache_extra_regs,
		       sizeof(hw_cache_extra_regs));

		intel_pmu_lbr_init_slm();

		x86_pmu.event_constraints = intel_slm_event_constraints;
		x86_pmu.pebs_constraints = intel_slm_pebs_event_constraints;
		x86_pmu.extra_regs = intel_slm_extra_regs;
		x86_pmu.flags |= PMU_FL_HAS_RSP_1;
		td_attr = slm_events_attrs;
		extra_attr = slm_format_attr;
		pr_cont("Silvermont events, ");
		name = "silvermont";
		break;

	case INTEL_FAM6_ATOM_GOLDMONT:
	case INTEL_FAM6_ATOM_GOLDMONT_D:
		memcpy(hw_cache_event_ids, glm_hw_cache_event_ids,
		       sizeof(hw_cache_event_ids));
		memcpy(hw_cache_extra_regs, glm_hw_cache_extra_regs,
		       sizeof(hw_cache_extra_regs));

		intel_pmu_lbr_init_skl();

		x86_pmu.event_constraints = intel_slm_event_constraints;
		x86_pmu.pebs_constraints = intel_glm_pebs_event_constraints;
		x86_pmu.extra_regs = intel_glm_extra_regs;
		/*
		 * It's recommended to use CPU_CLK_UNHALTED.CORE_P + NPEBS
		 * for precise cycles.
		 * :pp is identical to :ppp
		 */
		x86_pmu.pebs_aliases = NULL;
		x86_pmu.pebs_prec_dist = true;
		x86_pmu.lbr_pt_coexist = true;
		x86_pmu.flags |= PMU_FL_HAS_RSP_1;
		td_attr = glm_events_attrs;
		extra_attr = slm_format_attr;
		pr_cont("Goldmont events, ");
		name = "goldmont";
		break;

	case INTEL_FAM6_ATOM_GOLDMONT_PLUS:
		memcpy(hw_cache_event_ids, glp_hw_cache_event_ids,
		       sizeof(hw_cache_event_ids));
		memcpy(hw_cache_extra_regs, glp_hw_cache_extra_regs,
		       sizeof(hw_cache_extra_regs));

		intel_pmu_lbr_init_skl();

		x86_pmu.event_constraints = intel_slm_event_constraints;
		x86_pmu.extra_regs = intel_glm_extra_regs;
		/*
		 * It's recommended to use CPU_CLK_UNHALTED.CORE_P + NPEBS
		 * for precise cycles.
		 */
		x86_pmu.pebs_aliases = NULL;
		x86_pmu.pebs_prec_dist = true;
		x86_pmu.lbr_pt_coexist = true;
		x86_pmu.flags |= PMU_FL_HAS_RSP_1;
		x86_pmu.flags |= PMU_FL_PEBS_ALL;
		x86_pmu.get_event_constraints = glp_get_event_constraints;
		td_attr = glm_events_attrs;
		/* Goldmont Plus has 4-wide pipeline */
		event_attr_td_total_slots_scale_glm.event_str = "4";
		extra_attr = slm_format_attr;
		pr_cont("Goldmont plus events, ");
		name = "goldmont_plus";
		break;

	case INTEL_FAM6_ATOM_TREMONT_D:
	case INTEL_FAM6_ATOM_TREMONT:
	case INTEL_FAM6_ATOM_TREMONT_L:
		x86_pmu.late_ack = true;
		memcpy(hw_cache_event_ids, glp_hw_cache_event_ids,
		       sizeof(hw_cache_event_ids));
		memcpy(hw_cache_extra_regs, tnt_hw_cache_extra_regs,
		       sizeof(hw_cache_extra_regs));
		hw_cache_event_ids[C(ITLB)][C(OP_READ)][C(RESULT_ACCESS)] = -1;

		intel_pmu_lbr_init_skl();

		x86_pmu.event_constraints = intel_slm_event_constraints;
		x86_pmu.extra_regs = intel_tnt_extra_regs;
		/*
		 * It's recommended to use CPU_CLK_UNHALTED.CORE_P + NPEBS
		 * for precise cycles.
		 */
		x86_pmu.pebs_aliases = NULL;
		x86_pmu.pebs_prec_dist = true;
		x86_pmu.lbr_pt_coexist = true;
		x86_pmu.flags |= PMU_FL_HAS_RSP_1;
		x86_pmu.get_event_constraints = tnt_get_event_constraints;
		td_attr = tnt_events_attrs;
		extra_attr = slm_format_attr;
		pr_cont("Tremont events, ");
		name = "Tremont";
		break;

	case INTEL_FAM6_WESTMERE:
	case INTEL_FAM6_WESTMERE_EP:
	case INTEL_FAM6_WESTMERE_EX:
		memcpy(hw_cache_event_ids, westmere_hw_cache_event_ids,
		       sizeof(hw_cache_event_ids));
		memcpy(hw_cache_extra_regs, nehalem_hw_cache_extra_regs,
		       sizeof(hw_cache_extra_regs));

		intel_pmu_lbr_init_nhm();

		x86_pmu.event_constraints = intel_westmere_event_constraints;
		x86_pmu.enable_all = intel_pmu_nhm_enable_all;
		x86_pmu.pebs_constraints = intel_westmere_pebs_event_constraints;
		x86_pmu.extra_regs = intel_westmere_extra_regs;
		x86_pmu.flags |= PMU_FL_HAS_RSP_1;

		mem_attr = nhm_mem_events_attrs;

		/* UOPS_ISSUED.STALLED_CYCLES */
		intel_perfmon_event_map[PERF_COUNT_HW_STALLED_CYCLES_FRONTEND] =
			X86_CONFIG(.event=0x0e, .umask=0x01, .inv=1, .cmask=1);
		/* UOPS_EXECUTED.CORE_ACTIVE_CYCLES,c=1,i=1 */
		intel_perfmon_event_map[PERF_COUNT_HW_STALLED_CYCLES_BACKEND] =
			X86_CONFIG(.event=0xb1, .umask=0x3f, .inv=1, .cmask=1);

		intel_pmu_pebs_data_source_nhm();
		extra_attr = nhm_format_attr;
		pr_cont("Westmere events, ");
		name = "westmere";
		break;

	case INTEL_FAM6_SANDYBRIDGE:
	case INTEL_FAM6_SANDYBRIDGE_X:
		x86_add_quirk(intel_sandybridge_quirk);
		x86_add_quirk(intel_ht_bug);
		memcpy(hw_cache_event_ids, snb_hw_cache_event_ids,
		       sizeof(hw_cache_event_ids));
		memcpy(hw_cache_extra_regs, snb_hw_cache_extra_regs,
		       sizeof(hw_cache_extra_regs));

		intel_pmu_lbr_init_snb();

		x86_pmu.event_constraints = intel_snb_event_constraints;
		x86_pmu.pebs_constraints = intel_snb_pebs_event_constraints;
		x86_pmu.pebs_aliases = intel_pebs_aliases_snb;
		if (boot_cpu_data.x86_model == INTEL_FAM6_SANDYBRIDGE_X)
			x86_pmu.extra_regs = intel_snbep_extra_regs;
		else
			x86_pmu.extra_regs = intel_snb_extra_regs;


		/* all extra regs are per-cpu when HT is on */
		x86_pmu.flags |= PMU_FL_HAS_RSP_1;
		x86_pmu.flags |= PMU_FL_NO_HT_SHARING;

		td_attr  = snb_events_attrs;
		mem_attr = snb_mem_events_attrs;

		/* UOPS_ISSUED.ANY,c=1,i=1 to count stall cycles */
		intel_perfmon_event_map[PERF_COUNT_HW_STALLED_CYCLES_FRONTEND] =
			X86_CONFIG(.event=0x0e, .umask=0x01, .inv=1, .cmask=1);
		/* UOPS_DISPATCHED.THREAD,c=1,i=1 to count stall cycles*/
		intel_perfmon_event_map[PERF_COUNT_HW_STALLED_CYCLES_BACKEND] =
			X86_CONFIG(.event=0xb1, .umask=0x01, .inv=1, .cmask=1);

		extra_attr = nhm_format_attr;

		pr_cont("SandyBridge events, ");
		name = "sandybridge";
		break;

	case INTEL_FAM6_IVYBRIDGE:
	case INTEL_FAM6_IVYBRIDGE_X:
		x86_add_quirk(intel_ht_bug);
		memcpy(hw_cache_event_ids, snb_hw_cache_event_ids,
		       sizeof(hw_cache_event_ids));
		/* dTLB-load-misses on IVB is different than SNB */
		hw_cache_event_ids[C(DTLB)][C(OP_READ)][C(RESULT_MISS)] = 0x8108; /* DTLB_LOAD_MISSES.DEMAND_LD_MISS_CAUSES_A_WALK */

		memcpy(hw_cache_extra_regs, snb_hw_cache_extra_regs,
		       sizeof(hw_cache_extra_regs));

		intel_pmu_lbr_init_snb();

		x86_pmu.event_constraints = intel_ivb_event_constraints;
		x86_pmu.pebs_constraints = intel_ivb_pebs_event_constraints;
		x86_pmu.pebs_aliases = intel_pebs_aliases_ivb;
		x86_pmu.pebs_prec_dist = true;
		if (boot_cpu_data.x86_model == INTEL_FAM6_IVYBRIDGE_X)
			x86_pmu.extra_regs = intel_snbep_extra_regs;
		else
			x86_pmu.extra_regs = intel_snb_extra_regs;
		/* all extra regs are per-cpu when HT is on */
		x86_pmu.flags |= PMU_FL_HAS_RSP_1;
		x86_pmu.flags |= PMU_FL_NO_HT_SHARING;

		td_attr  = snb_events_attrs;
		mem_attr = snb_mem_events_attrs;

		/* UOPS_ISSUED.ANY,c=1,i=1 to count stall cycles */
		intel_perfmon_event_map[PERF_COUNT_HW_STALLED_CYCLES_FRONTEND] =
			X86_CONFIG(.event=0x0e, .umask=0x01, .inv=1, .cmask=1);

		extra_attr = nhm_format_attr;

		pr_cont("IvyBridge events, ");
		name = "ivybridge";
		break;


	case INTEL_FAM6_HASWELL:
	case INTEL_FAM6_HASWELL_X:
	case INTEL_FAM6_HASWELL_L:
	case INTEL_FAM6_HASWELL_G:
		x86_add_quirk(intel_ht_bug);
		x86_add_quirk(intel_pebs_isolation_quirk);
		x86_pmu.late_ack = true;
		memcpy(hw_cache_event_ids, hsw_hw_cache_event_ids, sizeof(hw_cache_event_ids));
		memcpy(hw_cache_extra_regs, hsw_hw_cache_extra_regs, sizeof(hw_cache_extra_regs));

		intel_pmu_lbr_init_hsw();

		x86_pmu.event_constraints = intel_hsw_event_constraints;
		x86_pmu.pebs_constraints = intel_hsw_pebs_event_constraints;
		x86_pmu.extra_regs = intel_snbep_extra_regs;
		x86_pmu.pebs_aliases = intel_pebs_aliases_ivb;
		x86_pmu.pebs_prec_dist = true;
		/* all extra regs are per-cpu when HT is on */
		x86_pmu.flags |= PMU_FL_HAS_RSP_1;
		x86_pmu.flags |= PMU_FL_NO_HT_SHARING;

		x86_pmu.hw_config = hsw_hw_config;
		x86_pmu.get_event_constraints = hsw_get_event_constraints;
		x86_pmu.lbr_double_abort = true;
		extra_attr = boot_cpu_has(X86_FEATURE_RTM) ?
			hsw_format_attr : nhm_format_attr;
		td_attr  = hsw_events_attrs;
		mem_attr = hsw_mem_events_attrs;
		tsx_attr = hsw_tsx_events_attrs;
		pr_cont("Haswell events, ");
		name = "haswell";
		break;

	case INTEL_FAM6_BROADWELL:
	case INTEL_FAM6_BROADWELL_D:
	case INTEL_FAM6_BROADWELL_G:
	case INTEL_FAM6_BROADWELL_X:
		x86_add_quirk(intel_pebs_isolation_quirk);
		x86_pmu.late_ack = true;
		memcpy(hw_cache_event_ids, hsw_hw_cache_event_ids, sizeof(hw_cache_event_ids));
		memcpy(hw_cache_extra_regs, hsw_hw_cache_extra_regs, sizeof(hw_cache_extra_regs));

		/* L3_MISS_LOCAL_DRAM is BIT(26) in Broadwell */
		hw_cache_extra_regs[C(LL)][C(OP_READ)][C(RESULT_MISS)] = HSW_DEMAND_READ |
									 BDW_L3_MISS|HSW_SNOOP_DRAM;
		hw_cache_extra_regs[C(LL)][C(OP_WRITE)][C(RESULT_MISS)] = HSW_DEMAND_WRITE|BDW_L3_MISS|
									  HSW_SNOOP_DRAM;
		hw_cache_extra_regs[C(NODE)][C(OP_READ)][C(RESULT_ACCESS)] = HSW_DEMAND_READ|
									     BDW_L3_MISS_LOCAL|HSW_SNOOP_DRAM;
		hw_cache_extra_regs[C(NODE)][C(OP_WRITE)][C(RESULT_ACCESS)] = HSW_DEMAND_WRITE|
									      BDW_L3_MISS_LOCAL|HSW_SNOOP_DRAM;

		intel_pmu_lbr_init_hsw();

		x86_pmu.event_constraints = intel_bdw_event_constraints;
		x86_pmu.pebs_constraints = intel_bdw_pebs_event_constraints;
		x86_pmu.extra_regs = intel_snbep_extra_regs;
		x86_pmu.pebs_aliases = intel_pebs_aliases_ivb;
		x86_pmu.pebs_prec_dist = true;
		/* all extra regs are per-cpu when HT is on */
		x86_pmu.flags |= PMU_FL_HAS_RSP_1;
		x86_pmu.flags |= PMU_FL_NO_HT_SHARING;

		x86_pmu.hw_config = hsw_hw_config;
		x86_pmu.get_event_constraints = hsw_get_event_constraints;
		x86_pmu.limit_period = bdw_limit_period;
		extra_attr = boot_cpu_has(X86_FEATURE_RTM) ?
			hsw_format_attr : nhm_format_attr;
		td_attr  = hsw_events_attrs;
		mem_attr = hsw_mem_events_attrs;
		tsx_attr = hsw_tsx_events_attrs;
		pr_cont("Broadwell events, ");
		name = "broadwell";
		break;

	case INTEL_FAM6_XEON_PHI_KNL:
	case INTEL_FAM6_XEON_PHI_KNM:
		memcpy(hw_cache_event_ids,
		       slm_hw_cache_event_ids, sizeof(hw_cache_event_ids));
		memcpy(hw_cache_extra_regs,
		       knl_hw_cache_extra_regs, sizeof(hw_cache_extra_regs));
		intel_pmu_lbr_init_knl();

		x86_pmu.event_constraints = intel_slm_event_constraints;
		x86_pmu.pebs_constraints = intel_slm_pebs_event_constraints;
		x86_pmu.extra_regs = intel_knl_extra_regs;

		/* all extra regs are per-cpu when HT is on */
		x86_pmu.flags |= PMU_FL_HAS_RSP_1;
		x86_pmu.flags |= PMU_FL_NO_HT_SHARING;
		extra_attr = slm_format_attr;
		pr_cont("Knights Landing/Mill events, ");
		name = "knights-landing";
		break;

	case INTEL_FAM6_SKYLAKE_X:
		pmem = true;
		fallthrough;
	case INTEL_FAM6_SKYLAKE_L:
	case INTEL_FAM6_SKYLAKE:
	case INTEL_FAM6_KABYLAKE_L:
	case INTEL_FAM6_KABYLAKE:
	case INTEL_FAM6_COMETLAKE_L:
	case INTEL_FAM6_COMETLAKE:
		x86_add_quirk(intel_pebs_isolation_quirk);
		x86_pmu.late_ack = true;
		memcpy(hw_cache_event_ids, skl_hw_cache_event_ids, sizeof(hw_cache_event_ids));
		memcpy(hw_cache_extra_regs, skl_hw_cache_extra_regs, sizeof(hw_cache_extra_regs));
		intel_pmu_lbr_init_skl();

		/* INT_MISC.RECOVERY_CYCLES has umask 1 in Skylake */
		event_attr_td_recovery_bubbles.event_str_noht =
			"event=0xd,umask=0x1,cmask=1";
		event_attr_td_recovery_bubbles.event_str_ht =
			"event=0xd,umask=0x1,cmask=1,any=1";

		x86_pmu.event_constraints = intel_skl_event_constraints;
		x86_pmu.pebs_constraints = intel_skl_pebs_event_constraints;
		x86_pmu.extra_regs = intel_skl_extra_regs;
		x86_pmu.pebs_aliases = intel_pebs_aliases_skl;
		x86_pmu.pebs_prec_dist = true;
		/* all extra regs are per-cpu when HT is on */
		x86_pmu.flags |= PMU_FL_HAS_RSP_1;
		x86_pmu.flags |= PMU_FL_NO_HT_SHARING;

		x86_pmu.hw_config = hsw_hw_config;
		x86_pmu.get_event_constraints = hsw_get_event_constraints;
		extra_attr = boot_cpu_has(X86_FEATURE_RTM) ?
			hsw_format_attr : nhm_format_attr;
		extra_skl_attr = skl_format_attr;
		td_attr  = hsw_events_attrs;
		mem_attr = hsw_mem_events_attrs;
		tsx_attr = hsw_tsx_events_attrs;
		intel_pmu_pebs_data_source_skl(pmem);

		/*
		 * Processors with CPUID.RTM_ALWAYS_ABORT have TSX deprecated by default.
		 * TSX force abort hooks are not required on these systems. Only deploy
		 * workaround when microcode has not enabled X86_FEATURE_RTM_ALWAYS_ABORT.
		 */
		if (boot_cpu_has(X86_FEATURE_TSX_FORCE_ABORT) &&
		   !boot_cpu_has(X86_FEATURE_RTM_ALWAYS_ABORT)) {
			x86_pmu.flags |= PMU_FL_TFA;
			x86_pmu.get_event_constraints = tfa_get_event_constraints;
			x86_pmu.enable_all = intel_tfa_pmu_enable_all;
			x86_pmu.commit_scheduling = intel_tfa_commit_scheduling;
		}

		pr_cont("Skylake events, ");
		name = "skylake";
		break;

	case INTEL_FAM6_ICELAKE_X:
	case INTEL_FAM6_ICELAKE_D:
		pmem = true;
		fallthrough;
	case INTEL_FAM6_ICELAKE_L:
	case INTEL_FAM6_ICELAKE:
	case INTEL_FAM6_TIGERLAKE_L:
	case INTEL_FAM6_TIGERLAKE:
	case INTEL_FAM6_ROCKETLAKE:
		x86_pmu.late_ack = true;
		memcpy(hw_cache_event_ids, skl_hw_cache_event_ids, sizeof(hw_cache_event_ids));
		memcpy(hw_cache_extra_regs, skl_hw_cache_extra_regs, sizeof(hw_cache_extra_regs));
		hw_cache_event_ids[C(ITLB)][C(OP_READ)][C(RESULT_ACCESS)] = -1;
		intel_pmu_lbr_init_skl();

		x86_pmu.event_constraints = intel_icl_event_constraints;
		x86_pmu.pebs_constraints = intel_icl_pebs_event_constraints;
		x86_pmu.extra_regs = intel_icl_extra_regs;
		x86_pmu.pebs_aliases = NULL;
		x86_pmu.pebs_prec_dist = true;
		x86_pmu.flags |= PMU_FL_HAS_RSP_1;
		x86_pmu.flags |= PMU_FL_NO_HT_SHARING;

		x86_pmu.hw_config = hsw_hw_config;
		x86_pmu.get_event_constraints = icl_get_event_constraints;
		extra_attr = boot_cpu_has(X86_FEATURE_RTM) ?
			hsw_format_attr : nhm_format_attr;
		extra_skl_attr = skl_format_attr;
		mem_attr = icl_events_attrs;
		td_attr = icl_td_events_attrs;
		tsx_attr = icl_tsx_events_attrs;
		x86_pmu.rtm_abort_event = X86_CONFIG(.event=0xc9, .umask=0x04);
		x86_pmu.lbr_pt_coexist = true;
		intel_pmu_pebs_data_source_skl(pmem);
		x86_pmu.num_topdown_events = 4;
		x86_pmu.update_topdown_event = icl_update_topdown_event;
		x86_pmu.set_topdown_event_period = icl_set_topdown_event_period;
		pr_cont("Icelake events, ");
		name = "icelake";
		break;

	case INTEL_FAM6_SAPPHIRERAPIDS_X:
		pmem = true;
		x86_pmu.late_ack = true;
		memcpy(hw_cache_event_ids, spr_hw_cache_event_ids, sizeof(hw_cache_event_ids));
		memcpy(hw_cache_extra_regs, spr_hw_cache_extra_regs, sizeof(hw_cache_extra_regs));

		x86_pmu.event_constraints = intel_spr_event_constraints;
		x86_pmu.pebs_constraints = intel_spr_pebs_event_constraints;
		x86_pmu.extra_regs = intel_spr_extra_regs;
		x86_pmu.limit_period = spr_limit_period;
		x86_pmu.pebs_aliases = NULL;
		x86_pmu.pebs_prec_dist = true;
		x86_pmu.pebs_block = true;
		x86_pmu.flags |= PMU_FL_HAS_RSP_1;
		x86_pmu.flags |= PMU_FL_NO_HT_SHARING;
		x86_pmu.flags |= PMU_FL_PEBS_ALL;
		x86_pmu.flags |= PMU_FL_INSTR_LATENCY;
		x86_pmu.flags |= PMU_FL_MEM_LOADS_AUX;

		x86_pmu.hw_config = hsw_hw_config;
		x86_pmu.get_event_constraints = spr_get_event_constraints;
		extra_attr = boot_cpu_has(X86_FEATURE_RTM) ?
			hsw_format_attr : nhm_format_attr;
		extra_skl_attr = skl_format_attr;
		mem_attr = spr_events_attrs;
		td_attr = spr_td_events_attrs;
		tsx_attr = spr_tsx_events_attrs;
		x86_pmu.rtm_abort_event = X86_CONFIG(.event=0xc9, .umask=0x04);
		x86_pmu.lbr_pt_coexist = true;
		intel_pmu_pebs_data_source_skl(pmem);
		x86_pmu.num_topdown_events = 8;
		x86_pmu.update_topdown_event = icl_update_topdown_event;
		x86_pmu.set_topdown_event_period = icl_set_topdown_event_period;
		pr_cont("Sapphire Rapids events, ");
		name = "sapphire_rapids";
		break;

	case INTEL_FAM6_ALDERLAKE:
	case INTEL_FAM6_ALDERLAKE_L:
		/*
		 * Alder Lake has 2 types of CPU, core and atom.
		 *
		 * Initialize the common PerfMon capabilities here.
		 */
		x86_pmu.hybrid_pmu = kcalloc(X86_HYBRID_NUM_PMUS,
					     sizeof(struct x86_hybrid_pmu),
					     GFP_KERNEL);
		if (!x86_pmu.hybrid_pmu)
			return -ENOMEM;
		static_branch_enable(&perf_is_hybrid);
		x86_pmu.num_hybrid_pmus = X86_HYBRID_NUM_PMUS;

		x86_pmu.pebs_aliases = NULL;
		x86_pmu.pebs_prec_dist = true;
		x86_pmu.pebs_block = true;
		x86_pmu.flags |= PMU_FL_HAS_RSP_1;
		x86_pmu.flags |= PMU_FL_NO_HT_SHARING;
		x86_pmu.flags |= PMU_FL_PEBS_ALL;
		x86_pmu.flags |= PMU_FL_INSTR_LATENCY;
		x86_pmu.flags |= PMU_FL_MEM_LOADS_AUX;
		x86_pmu.lbr_pt_coexist = true;
		intel_pmu_pebs_data_source_skl(false);
		x86_pmu.num_topdown_events = 8;
		x86_pmu.update_topdown_event = adl_update_topdown_event;
		x86_pmu.set_topdown_event_period = adl_set_topdown_event_period;

		x86_pmu.filter_match = intel_pmu_filter_match;
		x86_pmu.get_event_constraints = adl_get_event_constraints;
		x86_pmu.hw_config = adl_hw_config;
		x86_pmu.limit_period = spr_limit_period;
		x86_pmu.get_hybrid_cpu_type = adl_get_hybrid_cpu_type;
		/*
		 * The rtm_abort_event is used to check whether to enable GPRs
		 * for the RTM abort event. Atom doesn't have the RTM abort
		 * event. There is no harmful to set it in the common
		 * x86_pmu.rtm_abort_event.
		 */
		x86_pmu.rtm_abort_event = X86_CONFIG(.event=0xc9, .umask=0x04);

		td_attr = adl_hybrid_events_attrs;
		mem_attr = adl_hybrid_mem_attrs;
		tsx_attr = adl_hybrid_tsx_attrs;
		extra_attr = boot_cpu_has(X86_FEATURE_RTM) ?
			adl_hybrid_extra_attr_rtm : adl_hybrid_extra_attr;

		/* Initialize big core specific PerfMon capabilities.*/
		pmu = &x86_pmu.hybrid_pmu[X86_HYBRID_PMU_CORE_IDX];
		pmu->name = "cpu_core";
		pmu->cpu_type = hybrid_big;
		pmu->late_ack = true;
		if (cpu_feature_enabled(X86_FEATURE_HYBRID_CPU)) {
			pmu->num_counters = x86_pmu.num_counters + 2;
			pmu->num_counters_fixed = x86_pmu.num_counters_fixed + 1;
		} else {
			pmu->num_counters = x86_pmu.num_counters;
			pmu->num_counters_fixed = x86_pmu.num_counters_fixed;
		}

		/*
		 * Quirk: For some Alder Lake machine, when all E-cores are disabled in
		 * a BIOS, the leaf 0xA will enumerate all counters of P-cores. However,
		 * the X86_FEATURE_HYBRID_CPU is still set. The above codes will
		 * mistakenly add extra counters for P-cores. Correct the number of
		 * counters here.
		 */
		if ((pmu->num_counters > 8) || (pmu->num_counters_fixed > 4)) {
			pmu->num_counters = x86_pmu.num_counters;
			pmu->num_counters_fixed = x86_pmu.num_counters_fixed;
		}

		pmu->max_pebs_events = min_t(unsigned, MAX_PEBS_EVENTS, pmu->num_counters);
		pmu->unconstrained = (struct event_constraint)
					__EVENT_CONSTRAINT(0, (1ULL << pmu->num_counters) - 1,
							   0, pmu->num_counters, 0, 0);
		pmu->intel_cap.capabilities = x86_pmu.intel_cap.capabilities;
		pmu->intel_cap.perf_metrics = 1;
		pmu->intel_cap.pebs_output_pt_available = 0;

		memcpy(pmu->hw_cache_event_ids, spr_hw_cache_event_ids, sizeof(pmu->hw_cache_event_ids));
		memcpy(pmu->hw_cache_extra_regs, spr_hw_cache_extra_regs, sizeof(pmu->hw_cache_extra_regs));
		pmu->event_constraints = intel_spr_event_constraints;
		pmu->pebs_constraints = intel_spr_pebs_event_constraints;
		pmu->extra_regs = intel_spr_extra_regs;

		/* Initialize Atom core specific PerfMon capabilities.*/
		pmu = &x86_pmu.hybrid_pmu[X86_HYBRID_PMU_ATOM_IDX];
		pmu->name = "cpu_atom";
		pmu->cpu_type = hybrid_small;
		pmu->mid_ack = true;
		pmu->num_counters = x86_pmu.num_counters;
		pmu->num_counters_fixed = x86_pmu.num_counters_fixed;
		pmu->max_pebs_events = x86_pmu.max_pebs_events;
		pmu->unconstrained = (struct event_constraint)
					__EVENT_CONSTRAINT(0, (1ULL << pmu->num_counters) - 1,
							   0, pmu->num_counters, 0, 0);
		pmu->intel_cap.capabilities = x86_pmu.intel_cap.capabilities;
		pmu->intel_cap.perf_metrics = 0;
		pmu->intel_cap.pebs_output_pt_available = 1;

		memcpy(pmu->hw_cache_event_ids, glp_hw_cache_event_ids, sizeof(pmu->hw_cache_event_ids));
		memcpy(pmu->hw_cache_extra_regs, tnt_hw_cache_extra_regs, sizeof(pmu->hw_cache_extra_regs));
		pmu->hw_cache_event_ids[C(ITLB)][C(OP_READ)][C(RESULT_ACCESS)] = -1;
		pmu->event_constraints = intel_slm_event_constraints;
		pmu->pebs_constraints = intel_grt_pebs_event_constraints;
		pmu->extra_regs = intel_grt_extra_regs;
		pr_cont("Alderlake Hybrid events, ");
		name = "alderlake_hybrid";
		break;

	default:
		switch (x86_pmu.version) {
		case 1:
			x86_pmu.event_constraints = intel_v1_event_constraints;
			pr_cont("generic architected perfmon v1, ");
			name = "generic_arch_v1";
			break;
		default:
			/*
			 * default constraints for v2 and up
			 */
			x86_pmu.event_constraints = intel_gen_event_constraints;
			pr_cont("generic architected perfmon, ");
			name = "generic_arch_v2+";
			break;
		}
	}

	snprintf(pmu_name_str, sizeof(pmu_name_str), "%s", name);

	if (!is_hybrid()) {
		group_events_td.attrs  = td_attr;
		group_events_mem.attrs = mem_attr;
		group_events_tsx.attrs = tsx_attr;
		group_format_extra.attrs = extra_attr;
		group_format_extra_skl.attrs = extra_skl_attr;

		x86_pmu.attr_update = attr_update;
	} else {
		hybrid_group_events_td.attrs  = td_attr;
		hybrid_group_events_mem.attrs = mem_attr;
		hybrid_group_events_tsx.attrs = tsx_attr;
		hybrid_group_format_extra.attrs = extra_attr;

		x86_pmu.attr_update = hybrid_attr_update;
	}

	intel_pmu_check_num_counters(&x86_pmu.num_counters,
				     &x86_pmu.num_counters_fixed,
				     &x86_pmu.intel_ctrl,
				     (u64)fixed_mask);

	/* AnyThread may be deprecated on arch perfmon v5 or later */
	if (x86_pmu.intel_cap.anythread_deprecated)
		x86_pmu.format_attrs = intel_arch_formats_attr;

	intel_pmu_check_event_constraints(x86_pmu.event_constraints,
					  x86_pmu.num_counters,
					  x86_pmu.num_counters_fixed,
					  x86_pmu.intel_ctrl);
	/*
	 * Access LBR MSR may cause #GP under certain circumstances.
	 * E.g. KVM doesn't support LBR MSR
	 * Check all LBT MSR here.
	 * Disable LBR access if any LBR MSRs can not be accessed.
	 */
	if (x86_pmu.lbr_tos && !check_msr(x86_pmu.lbr_tos, 0x3UL))
		x86_pmu.lbr_nr = 0;
	for (i = 0; i < x86_pmu.lbr_nr; i++) {
		if (!(check_msr(x86_pmu.lbr_from + i, 0xffffUL) &&
		      check_msr(x86_pmu.lbr_to + i, 0xffffUL)))
			x86_pmu.lbr_nr = 0;
	}

	if (x86_pmu.lbr_nr) {
<<<<<<< HEAD
=======
		intel_pmu_lbr_init();

>>>>>>> 754e0b0e
		pr_cont("%d-deep LBR, ", x86_pmu.lbr_nr);

		/* only support branch_stack snapshot for perfmon >= v2 */
		if (x86_pmu.disable_all == intel_pmu_disable_all) {
			if (boot_cpu_has(X86_FEATURE_ARCH_LBR)) {
				static_call_update(perf_snapshot_branch_stack,
						   intel_pmu_snapshot_arch_branch_stack);
			} else {
				static_call_update(perf_snapshot_branch_stack,
						   intel_pmu_snapshot_branch_stack);
			}
		}
	}

	intel_pmu_check_extra_regs(x86_pmu.extra_regs);

	/* Support full width counters using alternative MSR range */
	if (x86_pmu.intel_cap.full_width_write) {
		x86_pmu.max_period = x86_pmu.cntval_mask >> 1;
		x86_pmu.perfctr = MSR_IA32_PMC0;
		pr_cont("full-width counters, ");
	}

	if (!is_hybrid() && x86_pmu.intel_cap.perf_metrics)
		x86_pmu.intel_ctrl |= 1ULL << GLOBAL_CTRL_EN_PERF_METRICS;

	if (is_hybrid())
		intel_pmu_check_hybrid_pmus((u64)fixed_mask);

	intel_aux_output_init();

	return 0;
}

/*
 * HT bug: phase 2 init
 * Called once we have valid topology information to check
 * whether or not HT is enabled
 * If HT is off, then we disable the workaround
 */
static __init int fixup_ht_bug(void)
{
	int c;
	/*
	 * problem not present on this CPU model, nothing to do
	 */
	if (!(x86_pmu.flags & PMU_FL_EXCL_ENABLED))
		return 0;

	if (topology_max_smt_threads() > 1) {
		pr_info("PMU erratum BJ122, BV98, HSD29 worked around, HT is on\n");
		return 0;
	}

	cpus_read_lock();

	hardlockup_detector_perf_stop();

	x86_pmu.flags &= ~(PMU_FL_EXCL_CNTRS | PMU_FL_EXCL_ENABLED);

	x86_pmu.start_scheduling = NULL;
	x86_pmu.commit_scheduling = NULL;
	x86_pmu.stop_scheduling = NULL;

	hardlockup_detector_perf_restart();

	for_each_online_cpu(c)
		free_excl_cntrs(&per_cpu(cpu_hw_events, c));

	cpus_read_unlock();
	pr_info("PMU erratum BJ122, BV98, HSD29 workaround disabled, HT off\n");
	return 0;
}
subsys_initcall(fixup_ht_bug)<|MERGE_RESOLUTION|>--- conflicted
+++ resolved
@@ -6366,11 +6366,8 @@
 	}
 
 	if (x86_pmu.lbr_nr) {
-<<<<<<< HEAD
-=======
 		intel_pmu_lbr_init();
 
->>>>>>> 754e0b0e
 		pr_cont("%d-deep LBR, ", x86_pmu.lbr_nr);
 
 		/* only support branch_stack snapshot for perfmon >= v2 */
